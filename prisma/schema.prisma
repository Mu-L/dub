// This is your Prisma schema file,
// learn more about it in the docs: https://pris.ly/d/prisma-schema

datasource db {
  provider             = "mysql"
  url                  = env("DATABASE_URL")
  referentialIntegrity = "prisma"
}

generator client {
  provider = "prisma-client-js"
  previewFeatures = ["referentialIntegrity"]
}

model User {
  id            String    @id @default(cuid())
  name          String?
  email         String?   @unique
  emailVerified DateTime?
  image         String?
  stripeId      String?  @unique // Stripe customer ID
  lastBilled    DateTime?
  accounts      Account[]
  sessions      Session[]
  projects      ProjectUsers[]
}

model Account {
  id                 String  @id @default(cuid())
  userId             String
  type               String
  provider           String
  providerAccountId  String
  refresh_token      String?  @db.Text
  access_token       String?  @db.Text
  expires_at         Int?
  token_type         String?
  scope              String?
  id_token           String?  @db.Text
  session_state      String?

  user User @relation(fields: [userId], references: [id], onDelete: Cascade)

  @@unique([provider, providerAccountId])
}

model Session {
  id           String   @id @default(cuid())
  sessionToken String   @unique
  userId       String
  expires      DateTime
  user         User     @relation(fields: [userId], references: [id], onDelete: Cascade)
}

model VerificationToken {
  identifier String
  token      String   @unique
  expires    DateTime

  @@unique([identifier, token])
}

model Project {
<<<<<<< HEAD
  id              String   @id @default(cuid())
  name            String
  slug            String   @unique
  domain          String   @unique
  domainVerified  Boolean  @default(false)
  createdAt       DateTime @default(now())
  updatedAt       DateTime @updatedAt
  users           ProjectUsers[]
=======
  id                  String   @id @default(cuid())
  name                String
  slug                String   @unique
  domain              String   @unique
  domainVerified      Boolean  @default(false)
  plan                String   @default("free")
  usageLimit          Int      @default(1000)
  stripeId            String?  @unique // Stripe customer ID
  lastBilled          DateTime?
  createdAt           DateTime @default(now())
  updatedAt           DateTime @updatedAt
  domainLastChecked   DateTime @default(now())
  users               ProjectUsers[]
>>>>>>> ef6eb03f
}

model ProjectUsers {
  id        String   @id @default(cuid())
  role      String   @default("member")
  createdAt DateTime @default(now())
  updatedAt DateTime @updatedAt
  user      User     @relation(fields: [userId], references: [id], onDelete: Cascade)
  userId    String
  project   Project  @relation(fields: [projectId], references: [id], onDelete: Cascade)
  projectId String

  @@unique([userId, projectId])
}<|MERGE_RESOLUTION|>--- conflicted
+++ resolved
@@ -61,30 +61,15 @@
 }
 
 model Project {
-<<<<<<< HEAD
-  id              String   @id @default(cuid())
-  name            String
-  slug            String   @unique
-  domain          String   @unique
-  domainVerified  Boolean  @default(false)
-  createdAt       DateTime @default(now())
-  updatedAt       DateTime @updatedAt
-  users           ProjectUsers[]
-=======
   id                  String   @id @default(cuid())
   name                String
   slug                String   @unique
   domain              String   @unique
   domainVerified      Boolean  @default(false)
-  plan                String   @default("free")
-  usageLimit          Int      @default(1000)
-  stripeId            String?  @unique // Stripe customer ID
-  lastBilled          DateTime?
   createdAt           DateTime @default(now())
   updatedAt           DateTime @updatedAt
   domainLastChecked   DateTime @default(now())
   users               ProjectUsers[]
->>>>>>> ef6eb03f
 }
 
 model ProjectUsers {
