--- conflicted
+++ resolved
@@ -9,13 +9,9 @@
 import { E2E_LINK, E2E_WEBHOOK_ID } from "../utils/resource";
 import { expectedLink } from "../utils/schema";
 
-<<<<<<< HEAD
 type FolderRecord = z.infer<typeof folderSchema>;
 
-const { domain, url } = link;
-=======
 const { domain, url } = E2E_LINK;
->>>>>>> 38ad273c
 
 describe.sequential("POST /links", async () => {
   const h = new IntegrationHarness();
