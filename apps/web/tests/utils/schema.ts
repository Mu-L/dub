import z from "@/lib/zod";
import { LinkSchema as LinkSchemaOld } from "@/lib/zod/schemas/links";
import { Link, Project, Tag } from "@dub/prisma/client";
import { expect } from "vitest";

export const LinkSchema = LinkSchemaOld.extend({
  identifier: z.null(),
});

export const expectedLink: Partial<Link> & {
  identifier: null;
  tagId: string | null;
  tags: [];
  webhookIds: string[];
} = {
  id: expect.any(String),
  key: expect.any(String),
  domain: "dub.sh",
  shortLink: expect.any(String),
  trackConversion: false,
  archived: false,
  expiresAt: null,
  password: null,
  proxy: false,
  title: null,
  description: null,
  image: null,
  video: null,
  utm_source: null,
  utm_medium: null,
  utm_campaign: null,
  utm_term: null,
  utm_content: null,
  rewrite: false,
  doIndex: false,
  ios: null,
  android: null,
  geo: null,
  publicStats: false,
  clicks: 0,
  lastClicked: null,
  leads: 0,
  sales: 0,
  saleAmount: 0,
  identifier: null, // backwards compatibility
  tagId: null, // backwards compatibility
  comments: null,
  tags: [],
  webhookIds: [],
  createdAt: expect.any(String),
  updatedAt: expect.any(String),
  expiredUrl: null,
  externalId: null,
  programId: null,
<<<<<<< HEAD
  folderId: null,
=======
  tenantId: null,
>>>>>>> 03093040
};

export const expectedTag: Partial<Tag> = {
  id: expect.any(String),
  createdAt: expect.any(String),
  updatedAt: expect.any(String),
};

export const expectedWorkspace: Partial<Project> = {
  id: expect.any(String),
  name: expect.any(String),
  slug: expect.any(String),
  logo: expect.any(String),

  plan: expect.any(String),
  stripeId: expect.any(String),
  billingCycleStart: expect.any(Number),
  inviteCode: expect.any(String),

  usage: expect.any(Number),
  usageLimit: expect.any(Number),
  linksUsage: expect.any(Number),
  linksLimit: expect.any(Number),
  salesUsage: expect.any(Number),
  salesLimit: expect.any(Number),
  domainsLimit: expect.any(Number),
  tagsLimit: expect.any(Number),
  usersLimit: expect.any(Number),

  createdAt: expect.any(String),
};<|MERGE_RESOLUTION|>--- conflicted
+++ resolved
@@ -52,11 +52,8 @@
   expiredUrl: null,
   externalId: null,
   programId: null,
-<<<<<<< HEAD
+  tenantId: null,
   folderId: null,
-=======
-  tenantId: null,
->>>>>>> 03093040
 };
 
 export const expectedTag: Partial<Tag> = {
