--- conflicted
+++ resolved
@@ -2,13 +2,9 @@
 import ProgramImported from "@dub/email/templates/program-imported";
 import { prisma } from "@dub/prisma";
 import { nanoid } from "@dub/utils";
-<<<<<<< HEAD
-import { CommissionStatus, Program } from "@prisma/client";
-import { isFirstConversion } from "../analytics/is-first-conversion";
-=======
 import { CommissionStatus, Customer, Link, Program } from "@prisma/client";
 import { convertCurrencyWithFxRates } from "../analytics/convert-currency";
->>>>>>> ba06df68
+import { isFirstConversion } from "../analytics/is-first-conversion";
 import { createId } from "../api/create-id";
 import { syncTotalCommissions } from "../api/partners/sync-total-commissions";
 import { getLeadEvents } from "../tinybird/get-lead-events";
