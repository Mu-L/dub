--- conflicted
+++ resolved
@@ -188,27 +188,6 @@
           "UPDATE Link SET clicks = clicks + 1, lastClicked = NOW() WHERE id = ?",
           [linkId],
         ),
-<<<<<<< HEAD
-        // if the link has a destination URL, increment the usage count for the workspace
-        // and then we have a cron that will reset it at the start of new billing cycle
-        url &&
-          conn.execute(
-            "UPDATE Project p JOIN Link l ON p.id = l.projectId SET p.usage = p.usage + 1, p.totalClicks = p.totalClicks + 1 WHERE l.id = ?",
-            [linkId],
-          ),
-
-        // TODO: Remove after Tinybird migration
-        fetchWithRetry(
-          `${process.env.TINYBIRD_API_URL}/v0/events?name=dub_click_events&wait=true`,
-          {
-            method: "POST",
-            headers: {
-              Authorization: `Bearer ${process.env.TINYBIRD_API_KEY_NEW}`,
-            },
-            body: JSON.stringify(clickData),
-          },
-        ).then((res) => res.json()),
-=======
         // if the link is associated with a workspace + has a destination URL
         // increment the usage count for the workspace
         workspaceId &&
@@ -224,7 +203,18 @@
               [linkId],
             );
           }),
->>>>>>> 8afb17ea
+
+        // TODO: Remove after Tinybird migration
+        fetchWithRetry(
+          `${process.env.TINYBIRD_API_URL}/v0/events?name=dub_click_events&wait=true`,
+          {
+            method: "POST",
+            headers: {
+              Authorization: `Bearer ${process.env.TINYBIRD_API_KEY_NEW}`,
+            },
+            body: JSON.stringify(clickData),
+          },
+        ).then((res) => res.json()),
       ]);
 
       // Find the rejected promises and log them
