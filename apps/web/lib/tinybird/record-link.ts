--- conflicted
+++ resolved
@@ -15,21 +15,6 @@
   tenant_id: z
     .string()
     .nullable()
-<<<<<<< HEAD
-    .transform((v) => (v === null ? "" : v)),
-  program_id: z
-    .string()
-    .nullable()
-    .transform((v) => (v === null ? "" : v)),
-  partner_id: z
-    .string()
-    .nullish()
-    .transform((v) => (v === null ? "" : v)),
-  folder_id: z
-    .string()
-    .nullish()
-    .transform((v) => (v === null ? "" : v)),
-=======
     .transform((v) => (v ? v : "")),
   program_id: z
     .string()
@@ -39,7 +24,6 @@
     .string()
     .nullish()
     .transform((v) => (v ? v : "")),
->>>>>>> 6c744eb3
   workspace_id: z
     .string()
     .nullish()
