import z from "../zod";
import {
  analyticsQuerySchema,
  eventsQuerySchema,
} from "../zod/schemas/analytics";
import {
  ANALYTICS_VIEWS,
  EVENT_TYPES,
  VALID_ANALYTICS_ENDPOINTS,
  intervals,
} from "./constants";

export type IntervalOptions = (typeof intervals)[number];

export type AnalyticsGroupByOptions =
  (typeof VALID_ANALYTICS_ENDPOINTS)[number];

export type AnalyticsResponseOptions =
  | "clicks"
  | "leads"
  | "sales"
  | "saleAmount";

export type EventType = (typeof EVENT_TYPES)[number];

export type AnalyticsView = (typeof ANALYTICS_VIEWS)[number];

export type DeviceTabs = "devices" | "browsers" | "os" | "triggers";

export type AnalyticsFilters = z.infer<typeof analyticsQuerySchema> & {
  workspaceId?: string;
  isDemo?: boolean;
  isDeprecatedClicksEndpoint?: boolean;
  allowedFolderIds?: string[];
  programId?: string;
};

export type EventsFilters = z.infer<typeof eventsQuerySchema> & {
  workspaceId?: string;
  isDemo?: boolean;
<<<<<<< HEAD
  obfuscateData?: boolean;
  allowedFolderIds?: string[];
=======
  customerId?: string;
>>>>>>> 98b6b6a7
};

const partnerAnalyticsSchema = analyticsQuerySchema
  .pick({
    event: true,
    interval: true,
    start: true,
    end: true,
    groupBy: true,
  })
  .partial();

export type PartnerAnalyticsFilters = z.infer<typeof partnerAnalyticsSchema>;

const partnerEventsSchema = eventsQuerySchema
  .pick({
    event: true,
    interval: true,
    start: true,
    end: true,
    groupBy: true,
    page: true,
    limit: true,
    order: true,
    sortBy: true,
  })
  .partial();

export type PartnerEventsFilters = z.infer<typeof partnerEventsSchema>;<|MERGE_RESOLUTION|>--- conflicted
+++ resolved
@@ -38,12 +38,9 @@
 export type EventsFilters = z.infer<typeof eventsQuerySchema> & {
   workspaceId?: string;
   isDemo?: boolean;
-<<<<<<< HEAD
   obfuscateData?: boolean;
   allowedFolderIds?: string[];
-=======
   customerId?: string;
->>>>>>> 98b6b6a7
 };
 
 const partnerAnalyticsSchema = analyticsQuerySchema
