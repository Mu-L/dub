import {
  EVENT_TYPES,
  OLD_ANALYTICS_ENDPOINTS,
  OLD_TO_NEW_ANALYTICS_ENDPOINTS,
  TRIGGER_TYPES,
  VALID_ANALYTICS_ENDPOINTS,
  eventIntervals,
  intervals,
} from "@/lib/analytics/constants";
import z from "@/lib/zod";
import {
  CONTINENT_CODES,
  COUNTRY_CODES,
  DUB_FOUNDING_DATE,
  PAGINATION_LIMIT,
  capitalize,
  formatDate,
} from "@dub/utils";
import { booleanQuerySchema } from "./misc";
import { parseDateSchema } from "./utils";
import { utmTagsSchema } from "./utm";

const analyticsEvents = z
  .enum([...EVENT_TYPES, "composite"], {
    errorMap: (_issue, _ctx) => {
      return {
        message:
          "Invalid event type. Valid event types are: clicks, leads, sales",
      };
    },
  })
  .default("clicks")
  .describe(
    "The type of event to retrieve analytics for. Defaults to `clicks`.",
  );

const analyticsGroupBy = z
  .enum(VALID_ANALYTICS_ENDPOINTS, {
    errorMap: (_issue, _ctx) => {
      return {
        message: `Invalid type value. Valid values are: ${VALID_ANALYTICS_ENDPOINTS.filter((v) => v !== "trigger").join(", ")}.`,
      };
    },
  })
  .default("count")
  .describe(
    "The parameter to group the analytics data points by. Defaults to `count` if undefined.",
  );

const oldAnalyticsEndpoints = z
  .enum(OLD_ANALYTICS_ENDPOINTS, {
    errorMap: (_issue, _ctx) => {
      return {
        message: `Invalid type value. Valid values are: ${OLD_ANALYTICS_ENDPOINTS.join(", ")}`,
      };
    },
  })
  .transform((v) => OLD_TO_NEW_ANALYTICS_ENDPOINTS[v] || v);

// For backwards compatibility
export const analyticsPathParamsSchema = z.object({
  eventType: analyticsEvents
    .removeDefault()
    .or(oldAnalyticsEndpoints)
    .optional(),
  endpoint: oldAnalyticsEndpoints.optional(),
});

// Query schema for /api/analytics endpoint
<<<<<<< HEAD
export const analyticsQuerySchema = z.object({
  event: analyticsEvents,
  groupBy: analyticsGroupBy,
  domain: z.string().optional().describe("The domain to filter analytics for."),
  key: z.string().optional().describe("The short link slug."),
  linkId: z
    .string()
    .optional()
    .describe("The unique ID of the short link on Dub."),
  externalId: z
    .string()
    .optional()
    .describe(
      "This is the ID of the link in the your database. Must be prefixed with 'ext_' when passed as a query parameter.",
    ),
  interval: z
    .enum(intervals)
    .optional()
    .describe(
      "The interval to retrieve analytics for. If undefined, defaults to 24h.",
    ),
  start: parseDateSchema
    .refine((value: Date) => value >= DUB_FOUNDING_DATE, {
      message: `The start date cannot be earlier than ${formatDate(DUB_FOUNDING_DATE)}.`,
    })
    .optional()
    .describe(
      "The start date and time when to retrieve analytics from. Takes precedence over `interval`.",
    ),
  end: parseDateSchema
    .optional()
    .describe(
      "The end date and time when to retrieve analytics from. If not provided, defaults to the current date. Takes precedence over `interval`.",
    ),
  timezone: z
    .string()
    .optional()
    .describe(
      "The IANA time zone code for aligning timeseries granularity (e.g. America/New_York). Defaults to UTC.",
    )
    .openapi({ example: "America/New_York", default: "UTC" }),
  country: z
    .enum(COUNTRY_CODES)
    .optional()
    .describe("The country to retrieve analytics for.")
    .openapi({ ref: "countryCode" }),
  city: z
    .string()
    .optional()
    .describe("The city to retrieve analytics for.")
    .openapi({ example: "New York" }),
  region: z
    .string()
    .optional()
    .describe("The ISO 3166-2 region code to retrieve analytics for.")
    .openapi({ ref: "regionCode" }),
  continent: z
    .enum(CONTINENT_CODES)
    .optional()
    .describe("The continent to retrieve analytics for.")
    .openapi({ ref: "continentCode" }),
  device: z
    .string()
    .optional()
    .transform((v) => capitalize(v) as string | undefined)
    .describe("The device to retrieve analytics for.")
    .openapi({ example: "Desktop" }),
  browser: z
    .string()
    .optional()
    .transform((v) => capitalize(v) as string | undefined)
    .describe("The browser to retrieve analytics for.")
    .openapi({ example: "Chrome" }),
  os: z
    .string()
    .optional()
    .transform((v) => {
      if (v === "iOS") return "iOS";
      return capitalize(v) as string | undefined;
    })
    .describe("The OS to retrieve analytics for.")
    .openapi({ example: "Windows" }),
  trigger: z
    .enum(TRIGGER_TYPES)
    .optional()
    .describe(
      "The trigger to retrieve analytics for. If undefined, return both QR and link clicks.",
    ),
  referer: z
    .string()
    .optional()
    .describe("The referer to retrieve analytics for.")
    .openapi({ example: "google.com" }),
  refererUrl: z
    .string()
    .optional()
    .describe("The full referer URL to retrieve analytics for.")
    .openapi({ example: "https://dub.co/blog" }),
  url: z.string().optional().describe("The URL to retrieve analytics for."),
  tagId: z
    .string()
    .optional()
    .describe(
      "Deprecated. Use `tagIds` instead. The tag ID to retrieve analytics for.",
    )
    .openapi({ deprecated: true }),
  tagIds: z
    .union([z.string(), z.array(z.string())])
    .transform((v) => (Array.isArray(v) ? v : v.split(",")))
    .optional()
    .describe("The tag IDs to retrieve analytics for."),
  qr: booleanQuerySchema
    .optional()
    .describe(
      "Deprecated. Use the `trigger` field instead. Filter for QR code scans. If true, filter for QR codes only. If false, filter for links only. If undefined, return both.",
    )
    .openapi({ deprecated: true }),
  root: booleanQuerySchema
    .optional()
    .describe(
      "Filter for root domains. If true, filter for domains only. If false, filter for links only. If undefined, return both.",
    ),
  folderId: z
    .string()
    .optional()
    .describe("The folder ID to retrieve analytics for."),
});
=======
export const analyticsQuerySchema = z
  .object({
    event: analyticsEvents,
    groupBy: analyticsGroupBy,
    domain: z
      .string()
      .optional()
      .describe("The domain to filter analytics for."),
    key: z.string().optional().describe("The short link slug."),
    linkId: z
      .string()
      .optional()
      .describe("The unique ID of the short link on Dub."),
    externalId: z
      .string()
      .optional()
      .describe(
        "This is the ID of the link in the your database. Must be prefixed with 'ext_' when passed as a query parameter.",
      ),
    interval: z
      .enum(intervals)
      .optional()
      .describe(
        "The interval to retrieve analytics for. If undefined, defaults to 24h.",
      ),
    start: parseDateSchema
      .refine((value: Date) => value >= DUB_FOUNDING_DATE, {
        message: `The start date cannot be earlier than ${formatDate(DUB_FOUNDING_DATE)}.`,
      })
      .optional()
      .describe(
        "The start date and time when to retrieve analytics from. Takes precedence over `interval`.",
      ),
    end: parseDateSchema
      .optional()
      .describe(
        "The end date and time when to retrieve analytics from. If not provided, defaults to the current date. Takes precedence over `interval`.",
      ),
    timezone: z
      .string()
      .optional()
      .describe(
        "The IANA time zone code for aligning timeseries granularity (e.g. America/New_York). Defaults to UTC.",
      )
      .openapi({ example: "America/New_York", default: "UTC" }),
    country: z
      .enum(COUNTRY_CODES)
      .optional()
      .describe("The country to retrieve analytics for.")
      .openapi({ ref: "countryCode" }),
    city: z
      .string()
      .optional()
      .describe("The city to retrieve analytics for.")
      .openapi({ example: "New York" }),
    region: z
      .string()
      .optional()
      .describe("The ISO 3166-2 region code to retrieve analytics for.")
      .openapi({ ref: "regionCode" }),
    continent: z
      .enum(CONTINENT_CODES)
      .optional()
      .describe("The continent to retrieve analytics for.")
      .openapi({ ref: "continentCode" }),
    device: z
      .string()
      .optional()
      .transform((v) => capitalize(v) as string | undefined)
      .describe("The device to retrieve analytics for.")
      .openapi({ example: "Desktop" }),
    browser: z
      .string()
      .optional()
      .transform((v) => capitalize(v) as string | undefined)
      .describe("The browser to retrieve analytics for.")
      .openapi({ example: "Chrome" }),
    os: z
      .string()
      .optional()
      .transform((v) => {
        if (v === "iOS") return "iOS";
        return capitalize(v) as string | undefined;
      })
      .describe("The OS to retrieve analytics for.")
      .openapi({ example: "Windows" }),
    trigger: z
      .enum(TRIGGER_TYPES)
      .optional()
      .describe(
        "The trigger to retrieve analytics for. If undefined, return both QR and link clicks.",
      ),
    referer: z
      .string()
      .optional()
      .describe("The referer to retrieve analytics for.")
      .openapi({ example: "google.com" }),
    refererUrl: z
      .string()
      .optional()
      .describe("The full referer URL to retrieve analytics for.")
      .openapi({ example: "https://dub.co/blog" }),
    url: z.string().optional().describe("The URL to retrieve analytics for."),
    tagId: z
      .string()
      .optional()
      .describe(
        "Deprecated. Use `tagIds` instead. The tag ID to retrieve analytics for.",
      )
      .openapi({ deprecated: true }),
    tagIds: z
      .union([z.string(), z.array(z.string())])
      .transform((v) => (Array.isArray(v) ? v : v.split(",")))
      .optional()
      .describe("The tag IDs to retrieve analytics for."),
    qr: booleanQuerySchema
      .optional()
      .describe(
        "Deprecated. Use the `trigger` field instead. Filter for QR code scans. If true, filter for QR codes only. If false, filter for links only. If undefined, return both.",
      )
      .openapi({ deprecated: true }),
    root: booleanQuerySchema
      .optional()
      .describe(
        "Filter for root domains. If true, filter for domains only. If false, filter for links only. If undefined, return both.",
      ),
  })
  .merge(utmTagsSchema);
>>>>>>> 5868a226

// Analytics filter params for Tinybird endpoints
export const analyticsFilterTB = z
  .object({
    eventType: analyticsEvents,
    workspaceId: z
      .string()
      .optional()
      .transform((v) => {
        if (v && !v.startsWith("ws_")) {
          return `ws_${v}`;
        } else {
          return v;
        }
      }),
    programId: z.string().optional(),
    customerId: z.string().optional(),
    root: z.boolean().optional(),
    qr: z.boolean().optional(),
    start: z.string(),
    end: z.string(),
    granularity: z.enum(["minute", "hour", "day", "month"]).optional(),
    timezone: z.string().optional(),
<<<<<<< HEAD
    folderIds: z.array(z.string()).optional(),
=======
    groupByUtmTag: z
      .string()
      .optional()
      .describe("The UTM tag to group by. Defaults to `utm_source`."),
>>>>>>> 5868a226
  })
  .merge(
    analyticsQuerySchema.pick({
      browser: true,
      city: true,
      country: true,
      continent: true,
      region: true,
      device: true,
      domain: true,
      linkId: true,
      os: true,
      referer: true,
      refererUrl: true,
      tagIds: true,
      url: true,
      utm_source: true,
      utm_medium: true,
      utm_campaign: true,
      utm_term: true,
      utm_content: true,
    }),
  );

export const eventsFilterTB = analyticsFilterTB
  .omit({ granularity: true, timezone: true, page: true })
  .and(
    z.object({
      offset: z.coerce.number().default(0),
      limit: z.coerce.number().default(PAGINATION_LIMIT),
      order: z.enum(["asc", "desc"]).default("desc"),
      sortBy: z.enum(["timestamp"]).default("timestamp"),
    }),
  );

const sortOrder = z
  .enum(["asc", "desc"])
  .default("desc")
  .optional()
  .describe("The sort order. The default is `desc`.");

export const eventsQuerySchema = analyticsQuerySchema
  .omit({ groupBy: true })
  .extend({
    event: z
      .enum(EVENT_TYPES)
      .default("clicks")
      .describe(
        "The type of event to retrieve analytics for. Defaults to 'clicks'.",
      ),
    interval: z
      .enum(eventIntervals)
      .default("24h")
      .describe(
        "The interval to retrieve events for. Takes precedence over start and end. If undefined, defaults to 24h.",
      ),
    page: z.coerce.number().default(1),
    limit: z.coerce.number().default(PAGINATION_LIMIT),
    sortOrder,
    sortBy: z
      .enum(["timestamp"])
      .optional()
      .default("timestamp")
      .describe("The field to sort the events by. The default is `timestamp`."),
    order: sortOrder
      .describe("DEPRECATED. Use `sortOrder` instead.")
      .openapi({ deprecated: true }),
  });<|MERGE_RESOLUTION|>--- conflicted
+++ resolved
@@ -67,135 +67,6 @@
 });
 
 // Query schema for /api/analytics endpoint
-<<<<<<< HEAD
-export const analyticsQuerySchema = z.object({
-  event: analyticsEvents,
-  groupBy: analyticsGroupBy,
-  domain: z.string().optional().describe("The domain to filter analytics for."),
-  key: z.string().optional().describe("The short link slug."),
-  linkId: z
-    .string()
-    .optional()
-    .describe("The unique ID of the short link on Dub."),
-  externalId: z
-    .string()
-    .optional()
-    .describe(
-      "This is the ID of the link in the your database. Must be prefixed with 'ext_' when passed as a query parameter.",
-    ),
-  interval: z
-    .enum(intervals)
-    .optional()
-    .describe(
-      "The interval to retrieve analytics for. If undefined, defaults to 24h.",
-    ),
-  start: parseDateSchema
-    .refine((value: Date) => value >= DUB_FOUNDING_DATE, {
-      message: `The start date cannot be earlier than ${formatDate(DUB_FOUNDING_DATE)}.`,
-    })
-    .optional()
-    .describe(
-      "The start date and time when to retrieve analytics from. Takes precedence over `interval`.",
-    ),
-  end: parseDateSchema
-    .optional()
-    .describe(
-      "The end date and time when to retrieve analytics from. If not provided, defaults to the current date. Takes precedence over `interval`.",
-    ),
-  timezone: z
-    .string()
-    .optional()
-    .describe(
-      "The IANA time zone code for aligning timeseries granularity (e.g. America/New_York). Defaults to UTC.",
-    )
-    .openapi({ example: "America/New_York", default: "UTC" }),
-  country: z
-    .enum(COUNTRY_CODES)
-    .optional()
-    .describe("The country to retrieve analytics for.")
-    .openapi({ ref: "countryCode" }),
-  city: z
-    .string()
-    .optional()
-    .describe("The city to retrieve analytics for.")
-    .openapi({ example: "New York" }),
-  region: z
-    .string()
-    .optional()
-    .describe("The ISO 3166-2 region code to retrieve analytics for.")
-    .openapi({ ref: "regionCode" }),
-  continent: z
-    .enum(CONTINENT_CODES)
-    .optional()
-    .describe("The continent to retrieve analytics for.")
-    .openapi({ ref: "continentCode" }),
-  device: z
-    .string()
-    .optional()
-    .transform((v) => capitalize(v) as string | undefined)
-    .describe("The device to retrieve analytics for.")
-    .openapi({ example: "Desktop" }),
-  browser: z
-    .string()
-    .optional()
-    .transform((v) => capitalize(v) as string | undefined)
-    .describe("The browser to retrieve analytics for.")
-    .openapi({ example: "Chrome" }),
-  os: z
-    .string()
-    .optional()
-    .transform((v) => {
-      if (v === "iOS") return "iOS";
-      return capitalize(v) as string | undefined;
-    })
-    .describe("The OS to retrieve analytics for.")
-    .openapi({ example: "Windows" }),
-  trigger: z
-    .enum(TRIGGER_TYPES)
-    .optional()
-    .describe(
-      "The trigger to retrieve analytics for. If undefined, return both QR and link clicks.",
-    ),
-  referer: z
-    .string()
-    .optional()
-    .describe("The referer to retrieve analytics for.")
-    .openapi({ example: "google.com" }),
-  refererUrl: z
-    .string()
-    .optional()
-    .describe("The full referer URL to retrieve analytics for.")
-    .openapi({ example: "https://dub.co/blog" }),
-  url: z.string().optional().describe("The URL to retrieve analytics for."),
-  tagId: z
-    .string()
-    .optional()
-    .describe(
-      "Deprecated. Use `tagIds` instead. The tag ID to retrieve analytics for.",
-    )
-    .openapi({ deprecated: true }),
-  tagIds: z
-    .union([z.string(), z.array(z.string())])
-    .transform((v) => (Array.isArray(v) ? v : v.split(",")))
-    .optional()
-    .describe("The tag IDs to retrieve analytics for."),
-  qr: booleanQuerySchema
-    .optional()
-    .describe(
-      "Deprecated. Use the `trigger` field instead. Filter for QR code scans. If true, filter for QR codes only. If false, filter for links only. If undefined, return both.",
-    )
-    .openapi({ deprecated: true }),
-  root: booleanQuerySchema
-    .optional()
-    .describe(
-      "Filter for root domains. If true, filter for domains only. If false, filter for links only. If undefined, return both.",
-    ),
-  folderId: z
-    .string()
-    .optional()
-    .describe("The folder ID to retrieve analytics for."),
-});
-=======
 export const analyticsQuerySchema = z
   .object({
     event: analyticsEvents,
@@ -311,6 +182,10 @@
       .transform((v) => (Array.isArray(v) ? v : v.split(",")))
       .optional()
       .describe("The tag IDs to retrieve analytics for."),
+    folderId: z
+      .string()
+      .optional()
+      .describe("The folder ID to retrieve analytics for."),
     qr: booleanQuerySchema
       .optional()
       .describe(
@@ -324,7 +199,6 @@
       ),
   })
   .merge(utmTagsSchema);
->>>>>>> 5868a226
 
 // Analytics filter params for Tinybird endpoints
 export const analyticsFilterTB = z
@@ -348,14 +222,10 @@
     end: z.string(),
     granularity: z.enum(["minute", "hour", "day", "month"]).optional(),
     timezone: z.string().optional(),
-<<<<<<< HEAD
-    folderIds: z.array(z.string()).optional(),
-=======
     groupByUtmTag: z
       .string()
       .optional()
       .describe("The UTM tag to group by. Defaults to `utm_source`."),
->>>>>>> 5868a226
   })
   .merge(
     analyticsQuerySchema.pick({
@@ -371,6 +241,7 @@
       referer: true,
       refererUrl: true,
       tagIds: true,
+      folderId: true,
       url: true,
       utm_source: true,
       utm_medium: true,
