--- conflicted
+++ resolved
@@ -72,7 +72,6 @@
   customerName: z.string().nullable(),
   customerEmail: z.string().nullable(),
   customerAvatar: z.string().nullable(),
-<<<<<<< HEAD
 });
 
 // simple schema returned by /events API
@@ -81,6 +80,7 @@
   name: z.string(),
   email: z.string(),
   avatar: z.string(),
+  externalId: z.string().optional(),
 });
 
 export const CUSTOMERS_MAX_PAGE_SIZE = 100;
@@ -94,7 +94,4 @@
       .optional()
       .describe("IDs of customers to filter by."),
   })
-  .merge(getPaginationQuerySchema({ pageSize: CUSTOMERS_MAX_PAGE_SIZE }));
-=======
-});
->>>>>>> da9a4ac5
+  .merge(getPaginationQuerySchema({ pageSize: CUSTOMERS_MAX_PAGE_SIZE }));