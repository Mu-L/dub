import {
  PartnerBannedReason,
  PartnerProfileType,
  PartnerStatus,
  ProgramEnrollmentStatus,
} from "@dub/prisma/client";
import { COUNTRY_CODES } from "@dub/utils";
import { z } from "zod";
import { analyticsQuerySchema } from "./analytics";
import { analyticsResponse } from "./analytics-response";
import { createLinkBodySchema } from "./links";
import { getPaginationQuerySchema } from "./misc";
import { ProgramEnrollmentSchema } from "./programs";
import { parseUrlSchema } from "./utils";

export const PARTNERS_MAX_PAGE_SIZE = 100;
export const PAYOUTS_MAX_PAGE_SIZE = 100;

export const exportPartnerColumns = [
  { id: "id", label: "ID", default: true },
  { id: "name", label: "Name", default: true },
  { id: "email", label: "Email", default: true },
  { id: "country", label: "Country", default: true },
  { id: "status", label: "Status", default: true },
  { id: "createdAt", label: "Enrolled at", default: true },
  { id: "description", label: "Description", default: false },
  { id: "clicks", label: "Clicks", default: false },
  { id: "leads", label: "Leads", default: false },
  { id: "sales", label: "Sales", default: false },
  { id: "saleAmount", label: "Sale amount", default: false },
  { id: "website", label: "Website", default: false },
  { id: "youtube", label: "YouTube", default: false },
  { id: "twitter", label: "Twitter", default: false },
  { id: "linkedin", label: "LinkedIn", default: false },
  { id: "instagram", label: "Instagram", default: false },
  { id: "tiktok", label: "TikTok", default: false },
];

export const BAN_PARTNER_REASONS = {
  tos_violation: "Terms of Service Violation",
  inappropriate_content: "Inappropriate or Offensive Content",
  fake_traffic: "Artificial Traffic Generation",
  fraud: "Fraudulent Activity",
  spam: "Spam or Misleading Content",
  brand_abuse: "Brand Abuse or Trademark Violations",
} as const;

export const exportPartnersColumnsDefault = exportPartnerColumns
  .filter((column) => column.default)
  .map((column) => column.id);

export const partnersQuerySchema = z
  .object({
    status: z.nativeEnum(ProgramEnrollmentStatus).optional(),
    country: z.string().optional(),
    rewardId: z.string().optional(),
    search: z.string().optional(),
    sortBy: z
      .enum([
        "createdAt",
        "clicks",
        "leads",
        "sales",
        "saleAmount",
        "commissions",
        "netRevenue",
      ])
      .default("saleAmount"),
    sortOrder: z.enum(["asc", "desc"]).default("desc"),
    tenantId: z
      .string()
      .optional()
      .describe("The ID of the partner within your system."),
    ids: z
      .union([z.string(), z.array(z.string())])
      .transform((v) => (Array.isArray(v) ? v : v.split(",")))
      .optional()
      .describe("IDs of partners to filter by."),
  })
  .merge(getPaginationQuerySchema({ pageSize: PARTNERS_MAX_PAGE_SIZE }));

export const partnersExportQuerySchema = partnersQuerySchema
  .omit({ page: true, pageSize: true })
  .merge(
    z.object({
      columns: z
        .string()
        .default(exportPartnersColumnsDefault.join(","))
        .transform((v) => v.split(",")),
    }),
  );

export const partnersCountQuerySchema = partnersQuerySchema
  .omit({
    sortBy: true,
    sortOrder: true,
    page: true,
    pageSize: true,
  })
  .extend({
    groupBy: z.enum(["status", "country", "rewardId"]).optional(),
  });

export const partnerInvitesQuerySchema = getPaginationQuerySchema({
  pageSize: 100,
});

export const PartnerOnlinePresenceSchema = z.object({
  website: z.string().nullable(),
  websiteTxtRecord: z.string().nullable(),
  websiteVerifiedAt: z.date().nullable(),
  youtube: z.string().nullable(),
  youtubeVerifiedAt: z.date().nullable(),
  twitter: z.string().nullable(),
  twitterVerifiedAt: z.date().nullable(),
  linkedin: z.string().nullable(),
  linkedinVerifiedAt: z.date().nullable(),
  instagram: z.string().nullable(),
  instagramVerifiedAt: z.date().nullable(),
  tiktok: z.string().nullable(),
  tiktokVerifiedAt: z.date().nullable(),
});

export const PartnerSchema = z
  .object({
    id: z.string(),
    name: z.string(),
    companyName: z.string().nullable(),
    profileType: z.nativeEnum(PartnerProfileType),
    email: z.string().nullable(),
    image: z.string().nullable(),
    description: z.string().nullish(),
    country: z.string().nullable(),
    status: z.nativeEnum(PartnerStatus),
    stripeConnectId: z.string().nullable(),
    paypalEmail: z.string().nullable(),
    payoutsEnabledAt: z.date().nullable(),
    createdAt: z.date(),
    updatedAt: z.date(),
  })
  .merge(PartnerOnlinePresenceSchema);

// Used externally by GET+POST /api/partners and partner.enrolled webhook
export const EnrolledPartnerSchema = PartnerSchema.pick({
  id: true,
  name: true,
  email: true,
  image: true,
  description: true,
  country: true,
<<<<<<< HEAD
  website: true,
  youtube: true,
  twitter: true,
  linkedin: true,
  instagram: true,
  tiktok: true,
=======
  paypalEmail: true,
  stripeConnectId: true,
>>>>>>> e3253441
  payoutsEnabledAt: true,
  createdAt: true,
})
  .merge(
    ProgramEnrollmentSchema.pick({
      status: true,
      programId: true,
      tenantId: true,
      links: true,
    }),
  )
  .extend({
    clicks: z.number().default(0),
    leads: z.number().default(0),
    sales: z.number().default(0),
    saleAmount: z.number().default(0),
    earnings: z.number().default(0),
  })
  .extend({
    applicationId: z.string().nullish(),
  });

// Used internally in the Dub dashboard for partners table
export const EnrolledPartnerSchemaWithExpandedFields =
  EnrolledPartnerSchema.merge(PartnerOnlinePresenceSchema).extend({
    commissions: z.number().default(0),
    netRevenue: z.number().default(0),
    bannedAt: z.date().nullish(),
    bannedReason: z
      .enum(
        Object.keys(BAN_PARTNER_REASONS) as [
          PartnerBannedReason,
          ...PartnerBannedReason[],
        ],
      )
      .nullish(),
  });

export const LeaderboardPartnerSchema = z.object({
  id: z.string(),
  name: z.string(),
  image: z.string(),
  clicks: z.number().default(0),
  leads: z.number().default(0),
  sales: z.number().default(0),
  saleAmount: z.number().default(0),
});

export const PARTNER_CUSTOMERS_MAX_PAGE_SIZE = 100;

export const getPartnerCustomersQuerySchema = z
  .object({
    search: z.string().optional(),
  })
  .merge(
    getPaginationQuerySchema({ pageSize: PARTNER_CUSTOMERS_MAX_PAGE_SIZE }),
  );

export const createPartnerSchema = z.object({
  programId: z
    .string()
    .describe("The ID of the program to create a partner for."),
  name: z
    .string()
    .trim()
    .min(1)
    .max(100)
    .describe("Full legal name of the partner."),
  email: z
    .string()
    .trim()
    .min(1)
    .max(190)
    .email()
    .describe(
      "Email for the partner in your system. Partners will be able to claim their profile by signing up to Dub Partners with this email.",
    ),
  username: z
    .string()
    .max(100)
    .nullish()
    .describe(
      "A unique username for the partner in your system (max 100 characters). This will be used to create a short link for the partner using your program's default domain. If not provided, Dub will try to generate a username from the partner's name or email.",
    ),
  image: z
    .string()
    .nullish()
    .describe(
      "Avatar image for the partner – if not provided, a default avatar will be used.",
    ),
  country: z
    .enum(COUNTRY_CODES)
    .nullish()
    .describe("Country where the partner is based."),
  description: z
    .string()
    .max(5000)
    .nullish()
    .describe("A brief description of the partner and their background."),
  tenantId: z
    .string()
    .optional()
    .describe("The ID of the partner in your system."),
  linkProps: createLinkBodySchema
    .omit({
      url: true,
      domain: true,
      key: true,
      publicStats: true,
      tagId: true,
      geo: true,
      projectId: true,
      programId: true,
      partnerId: true,
      webhookIds: true,
      trackConversion: true,
    })
    .partial()
    .optional()
    .describe(
      "Additional properties that you can pass to the partner's short link. Will be used to override the default link properties for this partner.",
    ),
});

export const onboardPartnerSchema = createPartnerSchema
  .omit({
    programId: true,
    username: true,
    email: true,
    linkProps: true,
  })
  .merge(
    z.object({
      image: z.string(),
      country: z.enum(COUNTRY_CODES),
      profileType: z.enum(["individual", "company"]).default("individual"),
      companyName: z.string().nullish(),
    }),
  )
  .refine(
    (data) => {
      if (data.profileType === "company") {
        return !!data.companyName;
      }

      return true;
    },
    {
      message: "Legal company name is required.",
      path: ["companyName"],
    },
  )
  .transform((data) => ({
    ...data,
    companyName: data.profileType === "individual" ? null : data.companyName,
  }));

export const createPartnerLinkSchema = z
  .object({
    programId: z
      .string()
      .describe("The ID of the program that the partner is enrolled in."),
    partnerId: z
      .string()
      .nullish()
      .describe(
        "The ID of the partner to create a link for. Will take precedence over `tenantId` if provided.",
      ),
    tenantId: z
      .string()
      .nullish()
      .describe(
        "The ID of the partner in your system. If both `partnerId` and `tenantId` are not provided, an error will be thrown.",
      ),
    url: parseUrlSchema
      .describe(
        "The URL to shorten (if not provided, the program's default URL will be used). Will throw an error if the domain doesn't match the program's default URL domain.",
      )
      .nullish(),
    key: z
      .string()
      .max(190)
      .optional()
      .describe(
        "The short link slug. If not provided, a random 7-character slug will be generated.",
      ),
    comments: z.string().nullish().describe("The comments for the short link."),
  })
  .merge(
    createPartnerSchema.pick({
      linkProps: true,
    }),
  );

export const upsertPartnerLinkSchema = createPartnerLinkSchema.merge(
  z.object({
    url: parseUrlSchema.describe(
      "The URL to upsert for. Will throw an error if the domain doesn't match the program's default URL domain.",
    ),
  }),
);

// For /api/partners/analytics
export const partnerAnalyticsQuerySchema = analyticsQuerySchema
  .pick({
    partnerId: true,
    tenantId: true,
    interval: true,
    start: true,
    end: true,
    timezone: true,
  })
  .merge(
    z.object({
      groupBy: z
        .enum(["top_links", "timeseries", "count"])
        .default("count")
        .describe(
          "The parameter to group the analytics data points by. Defaults to `count` if undefined.",
        ),
      programId: z
        .string()
        .describe("The ID of the program to retrieve analytics for."),
    }),
  );

const earningsSchema = z.object({
  earnings: z.number().default(0),
});

export const partnersTopLinksSchema =
  analyticsResponse["top_links"].merge(earningsSchema);

export const partnerAnalyticsResponseSchema = {
  count: analyticsResponse["count"]
    .merge(earningsSchema)
    .openapi({ ref: "PartnerAnalyticsCount", title: "PartnerAnalyticsCount" }),

  timeseries: analyticsResponse["timeseries"].merge(earningsSchema).openapi({
    ref: "PartnerAnalyticsTimeseries",
    title: "PartnerAnalyticsTimeseries",
  }),

  top_links: partnersTopLinksSchema.openapi({
    ref: "PartnerAnalyticsTopLinks",
    title: "PartnerAnalyticsTopLinks",
  }),
} as const;

export const updatePartnerSaleSchema = z
  .object({
    programId: z.string(),
    invoiceId: z.string(),
    amount: z
      .number()
      .min(0)
      .describe("The new absolute amount for the sale.")
      .optional(),
    modifyAmount: z
      .number()
      .describe(
        "Modify the current sale amount: use positive values to increase the amount, negative values to decrease it.",
      )
      .optional(),
    currency: z
      .string()
      .default("usd")
      .transform((val) => val.toLowerCase())
      .describe(
        "The currency of the sale amount to update. Accepts ISO 4217 currency codes.",
      ),
  })
  .refine(
    (data) => data.amount !== undefined || data.modifyAmount !== undefined,
    {
      message: "Either amount or modifyAmount must be provided.",
      path: ["amount"],
    },
  );

export const invitePartnerSchema = z.object({
  workspaceId: z.string(),
  programId: z.string(),
  name: z.string().trim().min(1).max(100),
  email: z.string().trim().email().min(1).max(100),
  linkId: z.string().optional(),
  rewardId: z.string().optional(),
  discountId: z.string().optional(),
});

export const banPartnerSchema = z.object({
  workspaceId: z.string(),
  programId: z.string(),
  partnerId: z.string(),
  reason: z.enum(
    Object.keys(BAN_PARTNER_REASONS) as [
      PartnerBannedReason,
      ...PartnerBannedReason[],
    ],
  ),
});

export const approvePartnerSchema = z.object({
  workspaceId: z.string(),
  programId: z.string(),
  partnerId: z.string(),
  linkId: z.string().nullable(),
});

export const retrievePartnerLinksSchema = z
  .object({
    programId: z.string(),
    partnerId: z.string().optional(),
    tenantId: z.string().optional(),
  })
  .refine(
    (data) => data.partnerId !== undefined || data.tenantId !== undefined,
    {
      message:
        "Either partnerId or tenantId must be provided to retrieve a partner.",
      path: [],
    },
  );<|MERGE_RESOLUTION|>--- conflicted
+++ resolved
@@ -148,17 +148,14 @@
   image: true,
   description: true,
   country: true,
-<<<<<<< HEAD
   website: true,
   youtube: true,
   twitter: true,
   linkedin: true,
   instagram: true,
   tiktok: true,
-=======
   paypalEmail: true,
   stripeConnectId: true,
->>>>>>> e3253441
   payoutsEnabledAt: true,
   createdAt: true,
 })
