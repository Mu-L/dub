import {
  PartnerBannedReason,
  PartnerProfileType,
  PartnerStatus,
  ProgramEnrollmentStatus,
} from "@dub/prisma/client";
import { COUNTRY_CODES } from "@dub/utils";
import { z } from "zod";
import { analyticsQuerySchema } from "./analytics";
import { analyticsResponse } from "./analytics-response";
import { createLinkBodySchema } from "./links";
import { getPaginationQuerySchema } from "./misc";
import { ProgramEnrollmentSchema } from "./programs";
import { parseUrlSchema } from "./utils";

export const PARTNERS_MAX_PAGE_SIZE = 100;
export const PAYOUTS_MAX_PAGE_SIZE = 100;

export const exportPartnerColumns = [
  { id: "id", label: "ID", default: true },
  { id: "name", label: "Name", default: true },
  { id: "email", label: "Email", default: true },
  { id: "country", label: "Country", default: true },
  { id: "status", label: "Status", default: true },
  {
    id: "payoutsEnabledAt",
    label: "Payouts enabled at",
    default: false,
  },
  { id: "createdAt", label: "Enrolled at", default: true },
  { id: "createdAt", label: "Enrolled at", default: true },
  { id: "description", label: "Description", default: false },
  { id: "clicks", label: "Clicks", default: false },
  { id: "leads", label: "Leads", default: false },
  { id: "sales", label: "Sales", default: false },
  { id: "saleAmount", label: "Sale amount", default: false },
  { id: "website", label: "Website", default: false },
  { id: "youtube", label: "YouTube", default: false },
  { id: "twitter", label: "Twitter", default: false },
  { id: "linkedin", label: "LinkedIn", default: false },
  { id: "instagram", label: "Instagram", default: false },
  { id: "tiktok", label: "TikTok", default: false },
];

export const BAN_PARTNER_REASONS = {
  tos_violation: "Terms of Service Violation",
  inappropriate_content: "Inappropriate or Offensive Content",
  fake_traffic: "Artificial Traffic Generation",
  fraud: "Fraudulent Activity",
  spam: "Spam or Misleading Content",
  brand_abuse: "Brand Abuse or Trademark Violations",
} as const;

export const exportPartnersColumnsDefault = exportPartnerColumns
  .filter((column) => column.default)
  .map((column) => column.id);

export const partnersQuerySchema = z
  .object({
    status: z.nativeEnum(ProgramEnrollmentStatus).optional(),
    country: z.string().optional(),
    rewardId: z.string().optional(),
    search: z.string().optional(),
    sortBy: z
      .enum([
        "createdAt",
        "clicks",
        "leads",
        "sales",
        "saleAmount",
        "commissions",
        "netRevenue",
      ])
      .default("saleAmount"),
    sortOrder: z.enum(["asc", "desc"]).default("desc"),
    tenantId: z
      .string()
      .optional()
      .describe("The ID of the partner within your system."),
    ids: z
      .union([z.string(), z.array(z.string())])
      .transform((v) => (Array.isArray(v) ? v : v.split(",")))
      .optional()
      .describe("IDs of partners to filter by."),
  })
  .merge(getPaginationQuerySchema({ pageSize: PARTNERS_MAX_PAGE_SIZE }));

export const partnersExportQuerySchema = partnersQuerySchema
  .omit({ page: true, pageSize: true })
  .merge(
    z.object({
      columns: z
        .string()
        .default(exportPartnersColumnsDefault.join(","))
        .transform((v) => v.split(",")),
    }),
  );

export const partnersCountQuerySchema = partnersQuerySchema
  .omit({
    sortBy: true,
    sortOrder: true,
    page: true,
    pageSize: true,
  })
  .extend({
    groupBy: z.enum(["status", "country", "rewardId"]).optional(),
  });

export const partnerInvitesQuerySchema = getPaginationQuerySchema({
  pageSize: 100,
});

export const PartnerOnlinePresenceSchema = z.object({
  website: z.string().nullable(),
  websiteTxtRecord: z.string().nullable(),
  websiteVerifiedAt: z.date().nullable(),
  youtube: z.string().nullable(),
  youtubeVerifiedAt: z.date().nullable(),
  twitter: z.string().nullable(),
  twitterVerifiedAt: z.date().nullable(),
  linkedin: z.string().nullable(),
  linkedinVerifiedAt: z.date().nullable(),
  instagram: z.string().nullable(),
  instagramVerifiedAt: z.date().nullable(),
  tiktok: z.string().nullable(),
  tiktokVerifiedAt: z.date().nullable(),
});

export const PartnerSchema = z
  .object({
    id: z.string(),
    name: z.string(),
    companyName: z.string().nullable(),
    profileType: z.nativeEnum(PartnerProfileType),
    email: z.string().nullable(),
    image: z.string().nullable(),
    description: z.string().nullish(),
    country: z.string().nullable(),
    status: z.nativeEnum(PartnerStatus),
    stripeConnectId: z.string().nullable(),
    payoutsEnabledAt: z.date().nullable(),
<<<<<<< HEAD

    website: z.string().nullable(),
    youtube: z.string().nullable(),
    twitter: z.string().nullable(),
    linkedin: z.string().nullable(),
    instagram: z.string().nullable(),
    tiktok: z.string().nullable(),

=======
>>>>>>> f5f4205e
    createdAt: z.date(),
    updatedAt: z.date(),
  })
  .merge(PartnerOnlinePresenceSchema);

// Used externally by GET+POST /api/partners and partner.created webhook
export const EnrolledPartnerSchema = PartnerSchema.pick({
  id: true,
  name: true,
  email: true,
  image: true,
  description: true,
  country: true,
  website: true,
  youtube: true,
  twitter: true,
  linkedin: true,
  instagram: true,
  tiktok: true,
  payoutsEnabledAt: true,
  createdAt: true,
})
  .merge(
    ProgramEnrollmentSchema.pick({
      status: true,
      programId: true,
      tenantId: true,
      links: true,
    }),
  )
  .extend({
    clicks: z.number().default(0),
    leads: z.number().default(0),
    sales: z.number().default(0),
    saleAmount: z.number().default(0),
    earnings: z.number().default(0),
  })
  .extend({
    applicationId: z.string().nullish(),
  });

// Used internally in the Dub dashboard for partners table
export const EnrolledPartnerSchemaWithExpandedFields =
  EnrolledPartnerSchema.merge(PartnerOnlinePresenceSchema).extend({
    commissions: z.number().default(0),
    netRevenue: z.number().default(0),
    bannedAt: z.date().nullish(),
    bannedReason: z
      .enum(
        Object.keys(BAN_PARTNER_REASONS) as [
          PartnerBannedReason,
          ...PartnerBannedReason[],
        ],
      )
      .nullish(),
  });

export const LeaderboardPartnerSchema = z.object({
  id: z.string(),
  name: z.string().transform((name) => {
    const parts = name.trim().split(/\s+/);
    return parts[0]; // return first name only

    // old approach: return first name and last initial
    // if (parts.length < 2) return name; // Return original if single word
    // const firstName = parts[0];
    // const lastInitial = parts[parts.length - 1][0];
    // return `${firstName} ${lastInitial}.`;
  }),
  clicks: z.number().default(0),
  leads: z.number().default(0),
  sales: z.number().default(0),
  saleAmount: z.number().default(0),
});

export const PARTNER_CUSTOMERS_MAX_PAGE_SIZE = 100;

export const getPartnerCustomersQuerySchema = z
  .object({
    search: z.string().optional(),
  })
  .merge(
    getPaginationQuerySchema({ pageSize: PARTNER_CUSTOMERS_MAX_PAGE_SIZE }),
  );

export const createPartnerSchema = z.object({
  programId: z
    .string()
    .describe("The ID of the program to create a partner for."),
  name: z
    .string()
    .trim()
    .min(1)
    .max(100)
    .describe("Full legal name of the partner."),
  email: z
    .string()
    .trim()
    .min(1)
    .max(190)
    .email()
    .describe(
      "Email for the partner in your system. Partners will be able to claim their profile by signing up to Dub Partners with this email.",
    ),
  username: z
    .string()
    .max(100)
    .nullish()
    .describe(
      "A unique username for the partner in your system (max 100 characters). This will be used to create a short link for the partner using your program's default domain. If not provided, Dub will try to generate a username from the partner's name or email.",
    ),
  image: z
    .string()
    .nullish()
    .describe(
      "Avatar image for the partner – if not provided, a default avatar will be used.",
    ),
  country: z
    .enum(COUNTRY_CODES)
    .nullish()
    .describe("Country where the partner is based."),
  description: z
    .string()
    .max(5000)
    .nullish()
    .describe("A brief description of the partner and their background."),
  tenantId: z
    .string()
    .optional()
    .describe("The ID of the partner in your system."),
  linkProps: createLinkBodySchema
    .omit({
      url: true,
      domain: true,
      key: true,
      publicStats: true,
      tagId: true,
      geo: true,
      projectId: true,
      programId: true,
      partnerId: true,
      webhookIds: true,
      trackConversion: true,
    })
    .partial()
    .optional()
    .describe(
      "Additional properties that you can pass to the partner's short link. Will be used to override the default link properties for this partner.",
    ),
});

export const onboardPartnerSchema = createPartnerSchema
  .omit({
    programId: true,
    username: true,
    email: true,
    linkProps: true,
  })
  .merge(
    z.object({
      image: z.string(),
      country: z.enum(COUNTRY_CODES),
      profileType: z.enum(["individual", "company"]).default("individual"),
      companyName: z.string().nullish(),
    }),
  )
  .refine(
    (data) => {
      if (data.profileType === "company") {
        return !!data.companyName;
      }

      return true;
    },
    {
      message: "Legal company name is required.",
      path: ["companyName"],
    },
  )
  .transform((data) => ({
    ...data,
    companyName: data.profileType === "individual" ? null : data.companyName,
  }));

export const createPartnerLinkSchema = z
  .object({
    programId: z
      .string()
      .describe("The ID of the program that the partner is enrolled in."),
    partnerId: z
      .string()
      .nullish()
      .describe(
        "The ID of the partner to create a link for. Will take precedence over `tenantId` if provided.",
      ),
    tenantId: z
      .string()
      .nullish()
      .describe(
        "The ID of the partner in your system. If both `partnerId` and `tenantId` are not provided, an error will be thrown.",
      ),
    url: parseUrlSchema
      .describe(
        "The URL to shorten (if not provided, the program's default URL will be used). Will throw an error if the domain doesn't match the program's default URL domain.",
      )
      .nullish(),
    key: z
      .string()
      .max(190)
      .optional()
      .describe(
        "The short link slug. If not provided, a random 7-character slug will be generated.",
      ),
    comments: z.string().nullish().describe("The comments for the short link."),
  })
  .merge(
    createPartnerSchema.pick({
      linkProps: true,
    }),
  );

export const upsertPartnerLinkSchema = createPartnerLinkSchema.merge(
  z.object({
    url: parseUrlSchema.describe(
      "The URL to upsert for. Will throw an error if the domain doesn't match the program's default URL domain.",
    ),
  }),
);

// For /api/partners/analytics
export const partnerAnalyticsQuerySchema = analyticsQuerySchema
  .pick({
    partnerId: true,
    tenantId: true,
    interval: true,
    start: true,
    end: true,
    timezone: true,
  })
  .merge(
    z.object({
      groupBy: z
        .enum(["top_links", "timeseries", "count"])
        .default("count")
        .describe(
          "The parameter to group the analytics data points by. Defaults to `count` if undefined.",
        ),
      programId: z
        .string()
        .describe("The ID of the program to retrieve analytics for."),
    }),
  );

const earningsSchema = z.object({
  earnings: z.number().default(0),
});

export const partnersTopLinksSchema =
  analyticsResponse["top_links"].merge(earningsSchema);

export const partnerAnalyticsResponseSchema = {
  count: analyticsResponse["count"]
    .merge(earningsSchema)
    .openapi({ ref: "PartnerAnalyticsCount", title: "PartnerAnalyticsCount" }),

  timeseries: analyticsResponse["timeseries"].merge(earningsSchema).openapi({
    ref: "PartnerAnalyticsTimeseries",
    title: "PartnerAnalyticsTimeseries",
  }),

  top_links: partnersTopLinksSchema.openapi({
    ref: "PartnerAnalyticsTopLinks",
    title: "PartnerAnalyticsTopLinks",
  }),
} as const;

export const updatePartnerSaleSchema = z
  .object({
    programId: z.string(),
    invoiceId: z.string(),
    amount: z
      .number()
      .min(0)
      .describe("The new absolute amount for the sale.")
      .optional(),
    modifyAmount: z
      .number()
      .describe(
        "Modify the current sale amount: use positive values to increase the amount, negative values to decrease it.",
      )
      .optional(),
    currency: z
      .string()
      .default("usd")
      .transform((val) => val.toLowerCase())
      .describe(
        "The currency of the sale amount to update. Accepts ISO 4217 currency codes.",
      ),
  })
  .refine(
    (data) => data.amount !== undefined || data.modifyAmount !== undefined,
    {
      message: "Either amount or modifyAmount must be provided.",
      path: ["amount"],
    },
  );

export const invitePartnerSchema = z.object({
  workspaceId: z.string(),
  programId: z.string(),
  name: z.string().trim().min(1).max(100),
  email: z.string().trim().email().min(1).max(100),
  linkId: z.string(),
  rewardId: z.string().optional(),
  discountId: z.string().optional(),
});

export const banPartnerSchema = z.object({
  workspaceId: z.string(),
  programId: z.string(),
  partnerId: z.string(),
  reason: z.enum(
    Object.keys(BAN_PARTNER_REASONS) as [
      PartnerBannedReason,
      ...PartnerBannedReason[],
    ],
  ),
});

export const retrievePartnerLinksSchema = z
  .object({
    programId: z.string(),
    partnerId: z.string().optional(),
    tenantId: z.string().optional(),
  })
  .refine(
    (data) => data.partnerId !== undefined || data.tenantId !== undefined,
    {
      message:
        "Either partnerId or tenantId must be provided to retrieve a partner.",
      path: [],
    },
  );<|MERGE_RESOLUTION|>--- conflicted
+++ resolved
@@ -140,17 +140,12 @@
     status: z.nativeEnum(PartnerStatus),
     stripeConnectId: z.string().nullable(),
     payoutsEnabledAt: z.date().nullable(),
-<<<<<<< HEAD
-
     website: z.string().nullable(),
     youtube: z.string().nullable(),
     twitter: z.string().nullable(),
     linkedin: z.string().nullable(),
     instagram: z.string().nullable(),
     tiktok: z.string().nullable(),
-
-=======
->>>>>>> f5f4205e
     createdAt: z.date(),
     updatedAt: z.date(),
   })
