"use server";

import { getIP } from "@/lib/api/utils/get-ip";
import { ratelimit } from "@/lib/upstash";
import { prisma } from "@dub/prisma";
<<<<<<< HEAD
import { APP_HOSTNAMES } from "@dub/utils";
import { headers } from "next/headers";
import { getIP } from "../api/utils";
import { isGenericEmail } from "../emails";
=======
>>>>>>> 35b86360
import z from "../zod";
import { emailSchema } from "../zod/schemas/auth";
import { throwIfAuthenticated } from "./auth/throw-if-authenticated";
import { actionClient } from "./safe-action";

const schema = z.object({
  email: emailSchema,
});

// Check if account exists
export const checkAccountExistsAction = actionClient
  .schema(schema)
  .use(throwIfAuthenticated)
  .action(async ({ parsedInput }) => {
    const { email } = parsedInput;

    const { success } = await ratelimit(8, "1 m").limit(
      `account-exists:${await getIP()}`,
    );

    if (!success) {
      throw new Error("Too many requests. Please try again later.");
    }

    // Check SAML enforcement
    const hostname = headers().get("host");
    const emailDomain = email.split("@")[1];
    const shouldCheckSAML =
      hostname && APP_HOSTNAMES.has(hostname) && !isGenericEmail(email);

    const [user, workspace] = await Promise.all([
      prisma.user.findUnique({
        where: {
          email,
        },
        select: {
          passwordHash: true,
        },
      }),

      shouldCheckSAML
        ? prisma.project.findUnique({
            where: {
              ssoEmailDomain: emailDomain,
            },
            select: {
              ssoEnforcedAt: true,
            },
          })
        : Promise.resolve(null),
    ]);

    return {
      accountExists: !!user,
      hasPassword: !!user?.passwordHash,
      requireSAML: !!workspace?.ssoEnforcedAt,
    };
  });<|MERGE_RESOLUTION|>--- conflicted
+++ resolved
@@ -3,13 +3,9 @@
 import { getIP } from "@/lib/api/utils/get-ip";
 import { ratelimit } from "@/lib/upstash";
 import { prisma } from "@dub/prisma";
-<<<<<<< HEAD
 import { APP_HOSTNAMES } from "@dub/utils";
 import { headers } from "next/headers";
-import { getIP } from "../api/utils";
-import { isGenericEmail } from "../emails";
-=======
->>>>>>> 35b86360
+import { isGenericEmail } from "../is-generic-email";
 import z from "../zod";
 import { emailSchema } from "../zod/schemas/auth";
 import { throwIfAuthenticated } from "./auth/throw-if-authenticated";
