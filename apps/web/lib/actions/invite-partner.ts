"use server";

import { prisma } from "@/lib/prisma";
import { sendEmail } from "emails";
import PartnerInvite from "emails/partner-invite";
import { z } from "zod";
import { getLinkOrThrow } from "../api/links/get-link-or-throw";
import { checkLinkEnrollmentAvailability } from "../api/programs/check-link-enrollment-availability";
import { getProgramOrThrow } from "../api/programs/get-program";
import { createId } from "../api/utils";
import { updateConfig } from "../edge-config";
import { recordLink } from "../tinybird";
import { authActionClient } from "./safe-action";

const invitePartnerSchema = z.object({
  workspaceId: z.string(),
  programId: z.string(),
  email: z.string().trim().email().min(1).max(100),
  linkId: z.string(),
});

export const invitePartnerAction = authActionClient
  .schema(invitePartnerSchema)
  .action(async ({ parsedInput, ctx }) => {
    const { workspace } = ctx;
    const { email, linkId, programId } = parsedInput;

    const [program, link, tags] = await Promise.all([
      getProgramOrThrow({
        workspaceId: workspace.id,
        programId,
      }),

      getLinkOrThrow({
        workspaceId: workspace.id,
        linkId,
      }),

      prisma.tag.findMany({
        where: {
          links: {
            some: {
              linkId,
            },
          },
        },
      }),
    ]);

<<<<<<< HEAD
=======
    if (link.programId) {
      throw new Error("Link is already associated with another partner.");
    }

>>>>>>> 21669eb2
    const [programEnrollment, programInvite] = await Promise.all([
      prisma.programEnrollment.findFirst({
        where: {
          programId,
          partner: {
            users: {
              some: {
                user: {
                  email,
                },
              },
            },
          },
        },
      }),

      prisma.programInvite.findUnique({
        where: {
          email_programId: {
            email,
            programId,
          },
        },
      }),
<<<<<<< HEAD

      checkLinkEnrollmentAvailability({ linkId }),
=======
>>>>>>> 21669eb2
    ]);

    if (programEnrollment) {
      throw new Error(`Partner ${email} already enrolled in this program.`);
    }

    if (programInvite) {
      throw new Error(`Partner ${email} already invited to this program.`);
    }

    const [result, _] = await Promise.all([
      prisma.programInvite.create({
        data: {
          id: createId({ prefix: "pgi_" }),
          email,
          linkId,
          programId,
        },
      }),

      prisma.link.update({
        where: {
          id: linkId,
        },
        data: {
          programId,
        },
      }),

      updateConfig({
        key: "partnersPortal",
        value: email,
      }),

      recordLink({
        domain: link.domain,
        key: link.key,
        link_id: link.id,
        created_at: link.createdAt,
        url: link.url,
        tag_ids: tags.map((t) => t.id) || [],
        program_id: program.id,
        workspace_id: workspace.id,
        deleted: false,
      }),
    ]);

    await sendEmail({
      subject: `${program.name} invited you to join Dub Partners`,
      email,
      react: PartnerInvite({
        email,
        appName: `${process.env.NEXT_PUBLIC_APP_NAME}`,
        program: {
          name: program.name,
          logo: program.logo,
        },
      }),
    });

    return result;
  });<|MERGE_RESOLUTION|>--- conflicted
+++ resolved
@@ -5,7 +5,6 @@
 import PartnerInvite from "emails/partner-invite";
 import { z } from "zod";
 import { getLinkOrThrow } from "../api/links/get-link-or-throw";
-import { checkLinkEnrollmentAvailability } from "../api/programs/check-link-enrollment-availability";
 import { getProgramOrThrow } from "../api/programs/get-program";
 import { createId } from "../api/utils";
 import { updateConfig } from "../edge-config";
@@ -47,13 +46,10 @@
       }),
     ]);
 
-<<<<<<< HEAD
-=======
     if (link.programId) {
       throw new Error("Link is already associated with another partner.");
     }
 
->>>>>>> 21669eb2
     const [programEnrollment, programInvite] = await Promise.all([
       prisma.programEnrollment.findFirst({
         where: {
@@ -78,11 +74,6 @@
           },
         },
       }),
-<<<<<<< HEAD
-
-      checkLinkEnrollmentAvailability({ linkId }),
-=======
->>>>>>> 21669eb2
     ]);
 
     if (programEnrollment) {
