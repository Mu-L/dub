--- conflicted
+++ resolved
@@ -83,12 +83,6 @@
         },
       }),
 
-<<<<<<< HEAD
-      prisma.discountCode.updateMany({
-        where,
-        data: {
-          discountId: null,
-=======
       prisma.bountySubmission.updateMany({
         where: {
           ...where,
@@ -98,7 +92,13 @@
         },
         data: {
           status: "rejected",
->>>>>>> eb2c48c3
+        },
+      }),
+
+      prisma.discountCode.updateMany({
+        where,
+        data: {
+          discountId: null,
         },
       }),
     ]);
