"use server";

import { createId } from "@/lib/api/create-id";
import { getDefaultProgramIdOrThrow } from "@/lib/api/programs/get-default-program-id-or-throw";
import { getProgramOrThrow } from "@/lib/api/programs/get-program-or-throw";
import { PAYOUT_FEES } from "@/lib/partners/constants";
import { stripe } from "@/lib/stripe";
import { sendEmail } from "@dub/email";
import PartnerPayoutConfirmed from "@dub/email/templates/partner-payout-confirmed";
import { prisma } from "@dub/prisma";
import { waitUntil } from "@vercel/functions";
import { subDays } from "date-fns";
import z from "zod";
import { authActionClient } from "../safe-action";

const confirmPayoutsSchema = z.object({
  workspaceId: z.string(),
  paymentMethodId: z.string(),
  excludeCurrentMonth: z.boolean().optional().default(false),
});

const allowedPaymentMethods = ["us_bank_account", "card", "link"];

// Confirm payouts
export const confirmPayoutsAction = authActionClient
  .schema(confirmPayoutsSchema)
  .action(async ({ parsedInput, ctx }) => {
    const { workspace, user } = ctx;
<<<<<<< HEAD
    const { programId, paymentMethodId, excludeCurrentMonth } = parsedInput;
=======
    const { paymentMethodId } = parsedInput;

    const programId = getDefaultProgramIdOrThrow(workspace);
>>>>>>> ade145cb

    const { minPayoutAmount } = await getProgramOrThrow({
      workspaceId: workspace.id,
      programId,
    });

    // TODO:
    // Move this down
    if (excludeCurrentMonth) {
      await splitPayouts({
        programId,
        minPayoutAmount,
      });
      return; // Remove this, just for testing
    }

    if (!workspace.stripeId) {
      throw new Error("Workspace does not have a valid Stripe ID.");
    }

    // Check the payout method is valid
    const paymentMethod = await stripe.paymentMethods.retrieve(paymentMethodId);

    if (paymentMethod.customer !== workspace.stripeId) {
      throw new Error("Invalid payout method.");
    }

    if (!allowedPaymentMethods.includes(paymentMethod.type)) {
      throw new Error(
        "We only support ACH and Card for now. Please update your payout method to one of these.",
      );
    }

    const payouts = await prisma.payout.findMany({
      where: {
        programId,
        status: "pending",
        invoiceId: null, // just to be extra safe
        amount: {
          gte: minPayoutAmount,
        },
        partner: {
          payoutsEnabledAt: {
            not: null,
          },
        },
      },
      select: {
        id: true,
        amount: true,
        periodStart: true,
        periodEnd: true,
        partner: {
          select: {
            email: true,
          },
        },
        program: {
          select: {
            id: true,
            name: true,
            logo: true,
          },
        },
      },
    });

    if (!payouts.length) {
      throw new Error("No pending payouts found.");
    }

    // Create the invoice for the payouts
    const newInvoice = await prisma.$transaction(async (tx) => {
      const amount = payouts.reduce(
        (total, payout) => total + payout.amount,
        0,
      );

      const fee =
        amount *
        PAYOUT_FEES[workspace.plan?.split(" ")[0] ?? "business"][
          paymentMethod.type === "us_bank_account" ? "ach" : "card"
        ];

      const total = amount + fee;

      // Generate the next invoice number
      const totalInvoices = await tx.invoice.count({
        where: {
          workspaceId: workspace.id,
        },
      });
      const paddedNumber = String(totalInvoices + 1).padStart(4, "0");
      const invoiceNumber = `${workspace.invoicePrefix}-${paddedNumber}`;

      const invoice = await tx.invoice.create({
        data: {
          id: createId({ prefix: "inv_" }),
          number: invoiceNumber,
          programId,
          workspaceId: workspace.id,
          amount,
          fee,
          total,
        },
      });

      if (!invoice) {
        throw new Error("Failed to create payout invoice.");
      }

      await stripe.paymentIntents.create({
        amount: invoice.total,
        customer: workspace.stripeId!,
        payment_method_types: allowedPaymentMethods,
        payment_method: paymentMethod.id,
        currency: "usd",
        confirmation_method: "automatic",
        confirm: true,
        transfer_group: invoice.id,
        statement_descriptor: "Dub Partners",
        description: `Dub Partners payout invoice (${invoice.id})`,
      });

      await tx.payout.updateMany({
        where: {
          id: {
            in: payouts.map((p) => p.id),
          },
        },
        data: {
          invoiceId: invoice.id,
          status: "processing",
          userId: user.id,
        },
      });

      return invoice;
    });

    waitUntil(
      (async () => {
        // Send emails to all the partners involved in the payouts if the payout method is ACH
        // ACH takes 4 business days to process
        if (newInvoice && paymentMethod.type === "us_bank_account") {
          await Promise.all(
            payouts
              .filter((payout) => payout.partner.email)
              .map((payout) =>
                sendEmail({
                  subject: "You've got money coming your way!",
                  email: payout.partner.email!,
                  react: PartnerPayoutConfirmed({
                    email: payout.partner.email!,
                    program: payout.program,
                    payout: {
                      id: payout.id,
                      amount: payout.amount,
                      startDate: payout.periodStart,
                      endDate: payout.periodEnd,
                    },
                  }),
                  variant: "notifications",
                }),
              ),
          );
        }
      })(),
    );
  });

const splitPayouts = async ({
  programId,
  minPayoutAmount,
}: {
  programId: string;
  minPayoutAmount: number;
}) => {
  const now = new Date();

  const currentMonthStart = new Date(
    Date.UTC(now.getUTCFullYear(), now.getUTCMonth(), 1),
  );

  const previousMonthEnd = subDays(currentMonthStart, 1);

  const payouts = await prisma.payout.findMany({
    where: {
      programId,
      status: "pending",
      invoiceId: null,
      amount: {
        gte: minPayoutAmount,
      },
      partner: {
        payoutsEnabledAt: {
          not: null,
        },
      },
    },
    include: {
      commissions: true,
    },
  });

  for (const payout of payouts) {
    const previousMonthCommissions = payout.commissions
      .filter((commission) => {
        return commission.createdAt < currentMonthStart;
      })
      .sort((a, b) => {
        return a.createdAt.getTime() - b.createdAt.getTime();
      });

    const currentMonthCommissions = payout.commissions
      .filter((commission) => {
        return commission.createdAt >= currentMonthStart;
      })
      .sort((a, b) => {
        return a.createdAt.getTime() - b.createdAt.getTime();
      });

    const previousMonthCommissionsCount = previousMonthCommissions.length;
    const currentMonthCommissionsCount = currentMonthCommissions.length;

    if (previousMonthCommissionsCount > 0) {
      let periodEnd =
        previousMonthCommissions[previousMonthCommissionsCount - 1].createdAt;
      periodEnd = new Date(periodEnd.getFullYear(), periodEnd.getMonth() + 1);

      await prisma.payout.update({
        where: {
          id: payout.id,
        },
        data: {
          periodEnd,
        },
      });
    }

    if (previousMonthCommissionsCount > 0 && currentMonthCommissionsCount > 0) {
      const periodStart = currentMonthCommissions[0].createdAt;
      let periodEnd =
        currentMonthCommissions[currentMonthCommissions.length - 1].createdAt;
      periodEnd = new Date(periodEnd.getFullYear(), periodEnd.getMonth() + 1);

      const currentMonthPayout = await prisma.payout.create({
        data: {
          id: createId({ prefix: "po_" }),
          programId,
          partnerId: payout.partnerId,
          periodStart,
          periodEnd,
          amount: currentMonthCommissions.reduce(
            (total, commission) => total + commission.amount,
            0,
          ),
          description: "Dub Partners payout",
        },
      });

      await prisma.commission.updateMany({
        where: {
          id: {
            in: currentMonthCommissions.map((commission) => commission.id),
          },
        },
        data: {
          payoutId: currentMonthPayout.id,
        },
      });
    }
  }
};<|MERGE_RESOLUTION|>--- conflicted
+++ resolved
@@ -26,13 +26,9 @@
   .schema(confirmPayoutsSchema)
   .action(async ({ parsedInput, ctx }) => {
     const { workspace, user } = ctx;
-<<<<<<< HEAD
-    const { programId, paymentMethodId, excludeCurrentMonth } = parsedInput;
-=======
-    const { paymentMethodId } = parsedInput;
+    const { paymentMethodId, excludeCurrentMonth } = parsedInput;
 
     const programId = getDefaultProgramIdOrThrow(workspace);
->>>>>>> ade145cb
 
     const { minPayoutAmount } = await getProgramOrThrow({
       workspaceId: workspace.id,
