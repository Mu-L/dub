--- conflicted
+++ resolved
@@ -27,12 +27,8 @@
           rewards: true,
           discounts: true,
         },
-<<<<<<< HEAD
       }),
-=======
-      ),
 
->>>>>>> ec9aac59
       prisma.programEnrollment.findMany({
         where: {
           programId: programId,
@@ -59,12 +55,8 @@
       workspace,
       program: programWithLanderData,
       programEnrollments,
-<<<<<<< HEAD
-      userId: user.id,
       rewards,
       discount,
-=======
       user,
->>>>>>> ec9aac59
     });
   });