"use server";

import { recordAuditLog } from "@/lib/api/audit-logs/record-audit-log";
import { triggerDraftBountySubmissionCreation } from "@/lib/api/bounties/trigger-draft-bounty-submissions";
import { getGroupOrThrow } from "@/lib/api/groups/get-group-or-throw";
import { getDefaultProgramIdOrThrow } from "@/lib/api/programs/get-default-program-id-or-throw";
import { triggerWorkflows } from "@/lib/cron/qstash-workflow";
import { bulkApprovePartnersSchema } from "@/lib/zod/schemas/partners";
import { prisma } from "@dub/prisma";
import { waitUntil } from "@vercel/functions";
import { authActionClient } from "../safe-action";

// Approve partners applications in bulk
export const bulkApprovePartnersAction = authActionClient
  .schema(bulkApprovePartnersSchema)
  .action(async ({ parsedInput, ctx }) => {
    const { workspace, user } = ctx;
    const { partnerIds, groupId } = parsedInput;

    const programId = getDefaultProgramIdOrThrow(workspace);

    const { partners: programEnrollments, ...program } =
      await prisma.program.findUniqueOrThrow({
        where: {
          id: programId,
        },
        include: {
          partners: {
            where: {
              status: "pending",
              partnerId: {
                in: partnerIds,
              },
            },
          },
        },
      });

    // Fetch the group if it provided
    const group = groupId
      ? await getGroupOrThrow({
          programId: program.id,
          groupId,
        })
      : null;

    // Approve the enrollments and update the group if it provided
    await prisma.programEnrollment.updateMany({
      where: {
        id: {
          in: programEnrollments.map(({ id }) => id),
        },
      },
      data: {
        status: "approved",
        createdAt: new Date(),
        ...(group && {
          groupId: group.id,
          clickRewardId: group.clickRewardId,
          leadRewardId: group.leadRewardId,
          saleRewardId: group.saleRewardId,
          discountId: group.discountId,
        }),
      },
    });

    waitUntil(
      (async () => {
        // Refetch the updated program enrollments with the partner
        const updatedEnrollments = await prisma.programEnrollment.findMany({
          where: {
            id: {
              in: programEnrollments.map(({ id }) => id),
            },
          },
          include: {
            partner: true,
          },
        });

        const partnerIds = updatedEnrollments.map(({ partner }) => partner.id);

        await Promise.allSettled([
          recordAuditLog(
            updatedEnrollments.map(({ partner }) => ({
              workspaceId: workspace.id,
              programId: program.id,
              action: "partner_application.approved",
              description: `Partner application approved for ${partner.id}`,
              actor: user,
              targets: [
                {
                  type: "partner",
                  id: partner.id,
                  metadata: partner,
                },
              ],
            })),
          ),

<<<<<<< HEAD
          triggerDraftBountySubmissionCreation({
            programId,
            partnerIds,
          }),
=======
          triggerWorkflows(
            updatedEnrollments.map(({ partnerId, programId }) => ({
              workflowId: "partner-approved",
              body: {
                programId,
                partnerId,
                userId: user.id,
              },
            })),
          ),
>>>>>>> eb0986b1
        ]);
      })(),
    );
  });<|MERGE_RESOLUTION|>--- conflicted
+++ resolved
@@ -1,7 +1,6 @@
 "use server";
 
 import { recordAuditLog } from "@/lib/api/audit-logs/record-audit-log";
-import { triggerDraftBountySubmissionCreation } from "@/lib/api/bounties/trigger-draft-bounty-submissions";
 import { getGroupOrThrow } from "@/lib/api/groups/get-group-or-throw";
 import { getDefaultProgramIdOrThrow } from "@/lib/api/programs/get-default-program-id-or-throw";
 import { triggerWorkflows } from "@/lib/cron/qstash-workflow";
@@ -98,12 +97,6 @@
             })),
           ),
 
-<<<<<<< HEAD
-          triggerDraftBountySubmissionCreation({
-            programId,
-            partnerIds,
-          }),
-=======
           triggerWorkflows(
             updatedEnrollments.map(({ partnerId, programId }) => ({
               workflowId: "partner-approved",
@@ -114,7 +107,6 @@
               },
             })),
           ),
->>>>>>> eb0986b1
         ]);
       })(),
     );
