"use server";

import { isFirstConversion } from "@/lib/analytics/is-first-conversion";
import { getDefaultProgramIdOrThrow } from "@/lib/api/programs/get-default-program-id-or-throw";
import { getProgramEnrollmentOrThrow } from "@/lib/api/programs/get-program-enrollment-or-throw";
import { createPartnerCommission } from "@/lib/partners/create-partner-commission";
import { getLeadEvent } from "@/lib/tinybird";
import { recordFakeClick } from "@/lib/tinybird/record-fake-click";
import { recordLeadWithTimestamp } from "@/lib/tinybird/record-lead";
import { recordSaleWithTimestamp } from "@/lib/tinybird/record-sale";
import { ClickEventTB, LeadEventTB } from "@/lib/types";
import { createCommissionSchema } from "@/lib/zod/schemas/commissions";
import { leadEventSchemaTB } from "@/lib/zod/schemas/leads";
import { prisma } from "@dub/prisma";
import { nanoid } from "@dub/utils";
import { COUNTRIES_TO_CONTINENTS } from "@dub/utils/src";
import { waitUntil } from "@vercel/functions";
import { authActionClient } from "../safe-action";

export const createCommissionAction = authActionClient
  .schema(createCommissionSchema)
  .action(async ({ parsedInput, ctx }) => {
    const { workspace, user } = ctx;

    const {
      partnerId,
      date,
      amount,
      linkId,
      invoiceId,
      customerId,
      saleAmount,
      saleEventDate,
      leadEventDate,
      leadEventName,
    } = parsedInput;

    const programId = getDefaultProgramIdOrThrow(workspace);

    const [{ partner, links }, customer] = await Promise.all([
      getProgramEnrollmentOrThrow({
        programId,
        partnerId,
      }),

      customerId
        ? prisma.customer.findUniqueOrThrow({
            where: {
              id: customerId,
            },
          })
        : Promise.resolve(null),
    ]);

    // Create a custom commission
    if (!linkId) {
      await createPartnerCommission({
        event: "custom",
        partnerId,
        programId,
        amount: amount ?? 0,
        quantity: 1,
        createdAt: date ?? new Date(),
        user,
      });

      return;
    }

    // Create a lead or sale commission
    if (!customerId || !customer) {
      throw new Error("Customer not found.");
    }

    if (customer.projectId !== workspace.id) {
      throw new Error(`Customer ${customerId} not found.`);
    }

    const link = links.find((l) => l.id === linkId);

    if (!link) {
      throw new Error(
        `Link ${linkId} does not belong to partner ${partner.email} (${partnerId}).`,
      );
    }

    if (invoiceId) {
      const commission = await prisma.commission.findUnique({
        where: {
          invoiceId_programId: {
            invoiceId,
            programId,
          },
        },
        select: {
          id: true,
        },
      });

      if (commission) {
        throw new Error(
          `There is already a commission for the invoice ${invoiceId}.`,
        );
      }
    }

    let clickEvent: ClickEventTB | null = null;
    let leadEvent: LeadEventTB | null = null;
    let shouldUpdateCustomer = false;

    const existingLeadEvent = await getLeadEvent({
      customerId,
    });

    // if there is an existing lead event + no custom lead details were provided
    // we can use that leadEvent's existing details
    if (
      !leadEventDate &&
      !leadEventName &&
      existingLeadEvent &&
      existingLeadEvent.data.length > 0
    ) {
      leadEvent = leadEventSchemaTB.parse(existingLeadEvent.data[0]);
    } else {
      // else, if there's no existing lead event and there is also no custom leadEventName/Date
<<<<<<< HEAD
      // we need to create a dummy click + lead event
=======
      // we need to create a dummy click + lead event (using the customer's country if available)
      const dummyRequest = new Request(link.url, {
        headers: new Headers({
          "user-agent": "Mozilla/5.0 (Macintosh; Intel Mac OS X 10_15_7)",
          "x-forwarded-for": "127.0.0.1",
          ...(customer.country
            ? {
                "x-vercel-ip-country": customer.country.toUpperCase(),
                "x-vercel-ip-continent":
                  COUNTRIES_TO_CONTINENTS[customer.country.toUpperCase()],
              }
            : {
                "x-vercel-ip-country": "US",
                "x-vercel-ip-country-region": "CA",
                "x-vercel-ip-continent": "NA",
              }),
        }),
      });
>>>>>>> f9ea5e0a

      const finalLeadEventDate = leadEventDate ?? saleEventDate ?? new Date();

      clickEvent = await recordFakeClick({
        link,
        timestamp: new Date(finalLeadEventDate).getTime() - 5 * 60 * 1000,
      });

      const leadEventId = nanoid(16);

      leadEvent = leadEventSchemaTB.parse({
        ...clickEvent,
        event_id: leadEventId,
        event_name: leadEventName || "Sign up",
        customer_id: customerId,
      });

      shouldUpdateCustomer = !customer.linkId && clickEvent ? true : false;

      await Promise.allSettled([
        recordLeadWithTimestamp({
          ...leadEvent,
          timestamp: new Date(finalLeadEventDate).toISOString(),
        }),

        createPartnerCommission({
          event: "lead",
          programId,
          partnerId,
          linkId,
          eventId: leadEventId,
          customerId,
          amount: 0,
          quantity: 1,
          createdAt: finalLeadEventDate,
          user,
          context: {
            customer: {
              country: customer.country,
            },
          },
        }),
      ]);
    }

    if (saleAmount && leadEvent) {
      const saleEventId = nanoid(16);
      const saleDate = new Date(saleEventDate ?? Date.now());

      await Promise.allSettled([
        recordSaleWithTimestamp({
          ...leadEvent,
          event_id: saleEventId,
          event_name: "Purchase",
          amount: saleAmount,
          customer_id: customerId,
          payment_processor: "custom",
          currency: "usd",
          timestamp: saleDate.toISOString(),
        }),

        createPartnerCommission({
          event: "sale",
          programId,
          partnerId,
          linkId,
          eventId: saleEventId,
          customerId,
          amount: saleAmount,
          quantity: 1,
          invoiceId,
          currency: "usd",
          createdAt: saleDate,
          user,
          context: {
            customer: {
              country: customer.country,
            },
          },
        }),
      ]);
    }

    // link & customer updates
    waitUntil(
      Promise.allSettled([
        // Update link stats
        prisma.link.update({
          where: {
            id: linkId,
          },
          data: {
            ...(isFirstConversion({
              customer,
              linkId,
            }) && {
              leads: {
                increment: 1,
              },
              conversions: {
                increment: 1,
              },
            }),
            ...(saleAmount && {
              sales: {
                increment: 1,
              },
              saleAmount: {
                increment: saleAmount,
              },
            }),
          },
        }),

        // Update customer details / stats
        (shouldUpdateCustomer || saleAmount) &&
          prisma.customer.update({
            where: {
              id: customerId,
            },
            data: {
              ...(shouldUpdateCustomer && {
                linkId,
                clickId: clickEvent?.click_id,
                clickedAt: clickEvent?.timestamp,
              }),
              ...(saleAmount && {
                sales: {
                  increment: 1,
                },
                saleAmount: {
                  increment: saleAmount,
                },
              }),
            },
          }),
      ]),
    );
  });<|MERGE_RESOLUTION|>--- conflicted
+++ resolved
@@ -123,34 +123,17 @@
       leadEvent = leadEventSchemaTB.parse(existingLeadEvent.data[0]);
     } else {
       // else, if there's no existing lead event and there is also no custom leadEventName/Date
-<<<<<<< HEAD
-      // we need to create a dummy click + lead event
-=======
       // we need to create a dummy click + lead event (using the customer's country if available)
-      const dummyRequest = new Request(link.url, {
-        headers: new Headers({
-          "user-agent": "Mozilla/5.0 (Macintosh; Intel Mac OS X 10_15_7)",
-          "x-forwarded-for": "127.0.0.1",
-          ...(customer.country
-            ? {
-                "x-vercel-ip-country": customer.country.toUpperCase(),
-                "x-vercel-ip-continent":
-                  COUNTRIES_TO_CONTINENTS[customer.country.toUpperCase()],
-              }
-            : {
-                "x-vercel-ip-country": "US",
-                "x-vercel-ip-country-region": "CA",
-                "x-vercel-ip-continent": "NA",
-              }),
-        }),
-      });
->>>>>>> f9ea5e0a
 
       const finalLeadEventDate = leadEventDate ?? saleEventDate ?? new Date();
 
       clickEvent = await recordFakeClick({
         link,
         timestamp: new Date(finalLeadEventDate).getTime() - 5 * 60 * 1000,
+        ...(customer.country && {
+          country: customer.country,
+          continent: COUNTRIES_TO_CONTINENTS[customer.country.toUpperCase()],
+        }),
       });
 
       const leadEventId = nanoid(16);
