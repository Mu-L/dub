"use server";

import { recordAuditLog } from "@/lib/api/audit-logs/record-audit-log";
import { getDiscountOrThrow } from "@/lib/api/partners/get-discount-or-throw";
import { getDefaultProgramIdOrThrow } from "@/lib/api/programs/get-default-program-id-or-throw";
import { updateDiscountSchema } from "@/lib/zod/schemas/discount";
import { prisma } from "@dub/prisma";
<<<<<<< HEAD
=======
import { APP_DOMAIN_WITH_NGROK, deepEqual } from "@dub/utils";
>>>>>>> 7e553fe4
import { waitUntil } from "@vercel/functions";
import { authActionClient } from "../safe-action";

export const updateDiscountAction = authActionClient
  .schema(updateDiscountSchema)
  .action(async ({ parsedInput, ctx }) => {
    const { workspace, user } = ctx;
<<<<<<< HEAD
    let { discountId, includedPartnerIds, excludedPartnerIds } = parsedInput;
=======
    const { discountId, amount, type, maxDuration, couponId, couponTestId } =
      parsedInput;
>>>>>>> 7e553fe4

    const programId = getDefaultProgramIdOrThrow(workspace);

    const discount = await getDiscountOrThrow({
      programId,
      discountId,
    });

<<<<<<< HEAD
    includedPartnerIds = includedPartnerIds || [];
    excludedPartnerIds = excludedPartnerIds || [];

    const finalPartnerIds = [...includedPartnerIds, ...excludedPartnerIds];

    if (finalPartnerIds && finalPartnerIds.length > 0) {
      const programEnrollments = await prisma.programEnrollment.findMany({
        where: {
          programId,
          partnerId: {
            in: finalPartnerIds,
          },
        },
        select: {
          partnerId: true,
        },
      });

      const invalidPartnerIds = finalPartnerIds.filter(
        (id) => !programEnrollments.some(({ partnerId }) => partnerId === id),
      );

      if (invalidPartnerIds.length > 0) {
        throw new Error(
          `Invalid partner IDs provided: ${invalidPartnerIds.join(", ")}`,
        );
      }
    }

    // Update partners associated with the discount
    if (discount.default) {
      await updateDefaultDiscountPartners({
        programId,
        discountId,
        partnerIds: excludedPartnerIds,
      });
    } else {
      await updateNonDefaultDiscountPartners({
        programId,
        discountId,
        partnerIds: includedPartnerIds,
      });
    }
=======
    const { partnerGroup, ...updatedDiscount } = await prisma.discount.update({
      where: {
        id: discountId,
      },
      data: {
        amount,
        type,
        maxDuration,
        couponId,
        couponTestId,
      },
      include: {
        partnerGroup: true,
      },
    });
>>>>>>> 7e553fe4

    waitUntil(
      recordAuditLog({
        workspaceId: workspace.id,
        programId,
        action: "discount.updated",
        description: `Discount ${discount.id} updated`,
        actor: user,
        targets: [
          {
            type: "discount",
            id: discount.id,
            metadata: discount,
          },
<<<<<<< HEAD
        ],
      }),
    );
  });

// Update default discount
const updateDefaultDiscountPartners = async ({
  programId,
  discountId,
  partnerIds,
}: {
  programId: string;
  discountId: string;
  partnerIds: string[]; // Excluded partners
}) => {
  const existingPartners = await prisma.programEnrollment.findMany({
    where: {
      programId,
      discountId: null,
    },
    select: {
      partnerId: true,
    },
  });

  const existingPartnerIds = existingPartners.map(({ partnerId }) => partnerId);

  const excludedPartnerIds = partnerIds.filter(
    (id) => !existingPartnerIds.includes(id),
  );

  const includedPartnerIds = existingPartnerIds.filter(
    (id) => !partnerIds.includes(id),
  );

  // Exclude partners from the default discount
  if (excludedPartnerIds.length > 0) {
    await prisma.programEnrollment.updateMany({
      where: {
        programId,
        partnerId: {
          in: excludedPartnerIds,
        },
      },
      data: {
        discountId: null,
      },
    });
  }

  // Include partners in the default discount
  if (includedPartnerIds.length > 0) {
    await prisma.programEnrollment.updateMany({
      where: {
        programId,
        discountId: null,
        partnerId: {
          in: includedPartnerIds,
        },
      },
      data: {
        discountId,
      },
    });
  }
};

// Update non-default discount
const updateNonDefaultDiscountPartners = async ({
  programId,
  discountId,
  partnerIds,
}: {
  programId: string;
  discountId: string;
  partnerIds: string[]; // Included partners
}) => {
  const existingPartners = await prisma.programEnrollment.findMany({
    where: {
      programId,
      discountId,
    },
    select: {
      partnerId: true,
    },
  });

  const existingPartnerIds = existingPartners.map(({ partnerId }) => partnerId);

  const includedPartnerIds = partnerIds.filter(
    (id) => !existingPartnerIds.includes(id),
  );

  const excludedPartnerIds = existingPartnerIds.filter(
    (id) => !partnerIds.includes(id),
  );

  // Include partners in the discount
  if (includedPartnerIds.length > 0) {
    await prisma.programEnrollment.updateMany({
      where: {
        programId,
        partnerId: {
          in: includedPartnerIds,
        },
      },
      data: {
        discountId,
      },
    });
  }

  // Exclude partners from the discount
  if (excludedPartnerIds.length > 0) {
    const defaultDiscount = await prisma.discount.findFirst({
      where: {
        programId,
        default: true,
      },
    });

    await prisma.programEnrollment.updateMany({
      where: {
        programId,
        discountId,
        partnerId: {
          in: excludedPartnerIds,
        },
      },
      data: {
        // Replace the discount with the default discount if it exists
        discountId: defaultDiscount ? defaultDiscount.id : null,
      },
    });
  }
};
=======
          {
            amount: updatedDiscount.amount,
            type: updatedDiscount.type,
            maxDuration: updatedDiscount.maxDuration,
          },
        );

        await Promise.allSettled([
          shouldExpireCache
            ? qstash.publishJSON({
                url: `${APP_DOMAIN_WITH_NGROK}/api/cron/links/invalidate-for-discounts`,
                body: {
                  groupId: partnerGroup?.id,
                },
              })
            : Promise.resolve(),

          recordAuditLog({
            workspaceId: workspace.id,
            programId,
            action: "discount.updated",
            description: `Discount ${discount.id} updated`,
            actor: user,
            targets: [
              {
                type: "discount",
                id: discount.id,
                metadata: updatedDiscount,
              },
            ],
          }),
        ]);
      })(),
    );
  });
>>>>>>> 7e553fe4
<|MERGE_RESOLUTION|>--- conflicted
+++ resolved
@@ -1,281 +1,11 @@
 "use server";
 
-import { recordAuditLog } from "@/lib/api/audit-logs/record-audit-log";
-import { getDiscountOrThrow } from "@/lib/api/partners/get-discount-or-throw";
-import { getDefaultProgramIdOrThrow } from "@/lib/api/programs/get-default-program-id-or-throw";
 import { updateDiscountSchema } from "@/lib/zod/schemas/discount";
-import { prisma } from "@dub/prisma";
-<<<<<<< HEAD
-=======
-import { APP_DOMAIN_WITH_NGROK, deepEqual } from "@dub/utils";
->>>>>>> 7e553fe4
-import { waitUntil } from "@vercel/functions";
 import { authActionClient } from "../safe-action";
 
 export const updateDiscountAction = authActionClient
   .schema(updateDiscountSchema)
   .action(async ({ parsedInput, ctx }) => {
-    const { workspace, user } = ctx;
-<<<<<<< HEAD
-    let { discountId, includedPartnerIds, excludedPartnerIds } = parsedInput;
-=======
-    const { discountId, amount, type, maxDuration, couponId, couponTestId } =
-      parsedInput;
->>>>>>> 7e553fe4
-
-    const programId = getDefaultProgramIdOrThrow(workspace);
-
-    const discount = await getDiscountOrThrow({
-      programId,
-      discountId,
-    });
-
-<<<<<<< HEAD
-    includedPartnerIds = includedPartnerIds || [];
-    excludedPartnerIds = excludedPartnerIds || [];
-
-    const finalPartnerIds = [...includedPartnerIds, ...excludedPartnerIds];
-
-    if (finalPartnerIds && finalPartnerIds.length > 0) {
-      const programEnrollments = await prisma.programEnrollment.findMany({
-        where: {
-          programId,
-          partnerId: {
-            in: finalPartnerIds,
-          },
-        },
-        select: {
-          partnerId: true,
-        },
-      });
-
-      const invalidPartnerIds = finalPartnerIds.filter(
-        (id) => !programEnrollments.some(({ partnerId }) => partnerId === id),
-      );
-
-      if (invalidPartnerIds.length > 0) {
-        throw new Error(
-          `Invalid partner IDs provided: ${invalidPartnerIds.join(", ")}`,
-        );
-      }
-    }
-
-    // Update partners associated with the discount
-    if (discount.default) {
-      await updateDefaultDiscountPartners({
-        programId,
-        discountId,
-        partnerIds: excludedPartnerIds,
-      });
-    } else {
-      await updateNonDefaultDiscountPartners({
-        programId,
-        discountId,
-        partnerIds: includedPartnerIds,
-      });
-    }
-=======
-    const { partnerGroup, ...updatedDiscount } = await prisma.discount.update({
-      where: {
-        id: discountId,
-      },
-      data: {
-        amount,
-        type,
-        maxDuration,
-        couponId,
-        couponTestId,
-      },
-      include: {
-        partnerGroup: true,
-      },
-    });
->>>>>>> 7e553fe4
-
-    waitUntil(
-      recordAuditLog({
-        workspaceId: workspace.id,
-        programId,
-        action: "discount.updated",
-        description: `Discount ${discount.id} updated`,
-        actor: user,
-        targets: [
-          {
-            type: "discount",
-            id: discount.id,
-            metadata: discount,
-          },
-<<<<<<< HEAD
-        ],
-      }),
-    );
-  });
-
-// Update default discount
-const updateDefaultDiscountPartners = async ({
-  programId,
-  discountId,
-  partnerIds,
-}: {
-  programId: string;
-  discountId: string;
-  partnerIds: string[]; // Excluded partners
-}) => {
-  const existingPartners = await prisma.programEnrollment.findMany({
-    where: {
-      programId,
-      discountId: null,
-    },
-    select: {
-      partnerId: true,
-    },
-  });
-
-  const existingPartnerIds = existingPartners.map(({ partnerId }) => partnerId);
-
-  const excludedPartnerIds = partnerIds.filter(
-    (id) => !existingPartnerIds.includes(id),
-  );
-
-  const includedPartnerIds = existingPartnerIds.filter(
-    (id) => !partnerIds.includes(id),
-  );
-
-  // Exclude partners from the default discount
-  if (excludedPartnerIds.length > 0) {
-    await prisma.programEnrollment.updateMany({
-      where: {
-        programId,
-        partnerId: {
-          in: excludedPartnerIds,
-        },
-      },
-      data: {
-        discountId: null,
-      },
-    });
-  }
-
-  // Include partners in the default discount
-  if (includedPartnerIds.length > 0) {
-    await prisma.programEnrollment.updateMany({
-      where: {
-        programId,
-        discountId: null,
-        partnerId: {
-          in: includedPartnerIds,
-        },
-      },
-      data: {
-        discountId,
-      },
-    });
-  }
-};
-
-// Update non-default discount
-const updateNonDefaultDiscountPartners = async ({
-  programId,
-  discountId,
-  partnerIds,
-}: {
-  programId: string;
-  discountId: string;
-  partnerIds: string[]; // Included partners
-}) => {
-  const existingPartners = await prisma.programEnrollment.findMany({
-    where: {
-      programId,
-      discountId,
-    },
-    select: {
-      partnerId: true,
-    },
-  });
-
-  const existingPartnerIds = existingPartners.map(({ partnerId }) => partnerId);
-
-  const includedPartnerIds = partnerIds.filter(
-    (id) => !existingPartnerIds.includes(id),
-  );
-
-  const excludedPartnerIds = existingPartnerIds.filter(
-    (id) => !partnerIds.includes(id),
-  );
-
-  // Include partners in the discount
-  if (includedPartnerIds.length > 0) {
-    await prisma.programEnrollment.updateMany({
-      where: {
-        programId,
-        partnerId: {
-          in: includedPartnerIds,
-        },
-      },
-      data: {
-        discountId,
-      },
-    });
-  }
-
-  // Exclude partners from the discount
-  if (excludedPartnerIds.length > 0) {
-    const defaultDiscount = await prisma.discount.findFirst({
-      where: {
-        programId,
-        default: true,
-      },
-    });
-
-    await prisma.programEnrollment.updateMany({
-      where: {
-        programId,
-        discountId,
-        partnerId: {
-          in: excludedPartnerIds,
-        },
-      },
-      data: {
-        // Replace the discount with the default discount if it exists
-        discountId: defaultDiscount ? defaultDiscount.id : null,
-      },
-    });
-  }
-};
-=======
-          {
-            amount: updatedDiscount.amount,
-            type: updatedDiscount.type,
-            maxDuration: updatedDiscount.maxDuration,
-          },
-        );
-
-        await Promise.allSettled([
-          shouldExpireCache
-            ? qstash.publishJSON({
-                url: `${APP_DOMAIN_WITH_NGROK}/api/cron/links/invalidate-for-discounts`,
-                body: {
-                  groupId: partnerGroup?.id,
-                },
-              })
-            : Promise.resolve(),
-
-          recordAuditLog({
-            workspaceId: workspace.id,
-            programId,
-            action: "discount.updated",
-            description: `Discount ${discount.id} updated`,
-            actor: user,
-            targets: [
-              {
-                type: "discount",
-                id: discount.id,
-                metadata: updatedDiscount,
-              },
-            ],
-          }),
-        ]);
-      })(),
-    );
-  });
->>>>>>> 7e553fe4
+    // TODO:
+    // Remove this, Stripe coupon can't be updated
+  });