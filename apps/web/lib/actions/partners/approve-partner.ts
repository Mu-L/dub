--- conflicted
+++ resolved
@@ -60,22 +60,6 @@
         data: {
           programId,
         },
-<<<<<<< HEAD
-      }),
-
-      // record link update in tinybird
-      recordLink({
-        domain: link.domain,
-        key: link.key,
-        link_id: link.id,
-        created_at: link.createdAt,
-        url: link.url,
-        tag_ids: tags.map((t) => t.id) || [],
-        program_id: program.id,
-        workspace_id: workspace.id,
-        folder_id: link.folderId,
-        deleted: false,
-=======
         include: {
           tags: {
             select: {
@@ -83,7 +67,6 @@
             },
           },
         },
->>>>>>> 03093040
       }),
     ]);
 
