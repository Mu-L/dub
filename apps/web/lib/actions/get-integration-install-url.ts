--- conflicted
+++ resolved
@@ -22,11 +22,6 @@
     // TODO:
     // Move the installation URL logic to the respective integration specific file
     if (integrationSlug === "stripe") {
-<<<<<<< HEAD
-      url = await stripeInstallationUrl(workspace.id);
-    } else if (integrationSlug === "slack") {
-      url = await slackInstallationUrl(workspace.id);
-=======
       const flags = await getFeatureFlags({ workspaceId: workspace.id });
 
       if (!flags.conversions) {
@@ -34,54 +29,9 @@
       }
 
       url = await getStripeInstallationUrl(workspace.id);
->>>>>>> 4c8aaa50
     } else {
       throw new Error("Invalid integration slug");
     }
 
     return { url };
-<<<<<<< HEAD
-  });
-
-// Stripe installation URL
-const stripeInstallationUrl = async (workspaceId: string) => {
-  const flags = await getFeatureFlags({ workspaceId });
-
-  if (!flags.conversions) {
-    throw new Error("Conversions feature is not enabled.");
-  }
-
-  const state = nanoid(16);
-  await redis.set(`stripe:install:state:${state}`, workspaceId, {
-    ex: 30 * 60,
-  });
-
-  const url = new URL(`${process.env.STRIPE_APP_INSTALL_URL}`);
-  url.searchParams.set("state", state);
-  url.searchParams.set(
-    "redirect_uri",
-    `${process.env.APP_DOMAIN_WITH_NGROK}/api/stripe/connect/callback`,
-  );
-
-  return url.toString();
-};
-
-// Slack installation URL
-const slackInstallationUrl = async (workspaceId: string) => {
-  const state = nanoid(16);
-  await redis.set(`slack:install:state:${state}`, workspaceId, {
-    ex: 30 * 60,
-  });
-
-  const url = new URL(`${process.env.SLACK_APP_INSTALL_URL}`);
-  url.searchParams.set("state", state);
-  url.searchParams.set(
-    "redirect_uri",
-    `${process.env.APP_DOMAIN_WITH_NGROK}/api/slack/callback`,
-  );
-
-  return url.toString();
-};
-=======
-  });
->>>>>>> 4c8aaa50
+  });