import z from "../zod";
<<<<<<< HEAD
import { BountySchema } from "../zod/schemas/bounties";
import { CommissionEnrichedSchema } from "../zod/schemas/commissions";
=======
import { CommissionWebhookSchema } from "../zod/schemas/commissions";
>>>>>>> 72de7ad6
import { linkEventSchema } from "../zod/schemas/links";
import { EnrolledPartnerSchema } from "../zod/schemas/partners";
import { WEBHOOK_TRIGGERS } from "./constants";
import {
  clickWebhookEventSchema,
  leadWebhookEventSchema,
  saleWebhookEventSchema,
} from "./schemas";

export type WebhookTrigger = (typeof WEBHOOK_TRIGGERS)[number];

export type ClickEventWebhookPayload = z.infer<typeof clickWebhookEventSchema>;

export type LeadEventWebhookPayload = z.infer<typeof leadWebhookEventSchema>;

export type SaleEventWebhookPayload = z.infer<typeof saleWebhookEventSchema>;

export type PartnerEventWebhookPayload = z.infer<typeof EnrolledPartnerSchema>;

export type CommissionEventWebhookPayload = z.infer<
  typeof CommissionWebhookSchema
>;

export type BountyEventWebhookPayload = z.infer<typeof BountySchema>;

export type WebhookEventPayload =
  | z.infer<typeof linkEventSchema>
  | ClickEventWebhookPayload
  | LeadEventWebhookPayload
  | SaleEventWebhookPayload
  | PartnerEventWebhookPayload
  | CommissionEventWebhookPayload
  | BountyEventWebhookPayload;<|MERGE_RESOLUTION|>--- conflicted
+++ resolved
@@ -1,10 +1,6 @@
 import z from "../zod";
-<<<<<<< HEAD
 import { BountySchema } from "../zod/schemas/bounties";
-import { CommissionEnrichedSchema } from "../zod/schemas/commissions";
-=======
 import { CommissionWebhookSchema } from "../zod/schemas/commissions";
->>>>>>> 72de7ad6
 import { linkEventSchema } from "../zod/schemas/links";
 import { EnrolledPartnerSchema } from "../zod/schemas/partners";
 import { WEBHOOK_TRIGGERS } from "./constants";
