--- conflicted
+++ resolved
@@ -1,14 +1,10 @@
 import { qstash } from "@/lib/cron";
 import { webhookPayloadSchema } from "@/lib/webhook/schemas";
-import { Webhook } from "@dub/prisma/client";
+import { Webhook, WebhookReceiver } from "@dub/prisma/client";
 import { APP_DOMAIN_WITH_NGROK } from "@dub/utils";
-<<<<<<< HEAD
-import { Webhook, WebhookReceiver } from "@prisma/client";
 import { formatEventForSegment } from "../integrations/segment/transform";
 import { createSegmentBasicAuthHeader } from "../integrations/segment/utils";
 import { formatEventForSlack } from "../integrations/slack/transform";
-=======
->>>>>>> d8e4a65e
 import { WebhookTrigger } from "../types";
 import z from "../zod";
 import { createWebhookSignature } from "./signature";
