import {
  createResponseWithCookie,
  detectBot,
  getFinalUrl,
  isSupportedDeeplinkProtocol,
  parse,
} from "@/lib/middleware/utils";
import { recordClick } from "@/lib/tinybird";
import { formatRedisLink } from "@/lib/upstash";
import {
  DUB_HEADERS,
  LEGAL_WORKSPACE_ID,
  LOCALHOST_GEO_DATA,
  isDubDomain,
  isUnsupportedKey,
  nanoid,
  punyEncode,
} from "@dub/utils";
import { cookies } from "next/headers";
import {
  NextFetchEvent,
  NextRequest,
  NextResponse,
  userAgent,
} from "next/server";
import { linkCache } from "../api/links/cache";
import { getLinkViaEdge } from "../planetscale";
<<<<<<< HEAD
=======
import { getDomainViaEdge } from "../planetscale/get-domain-via-edge";
import { RedisLinkProps } from "../types";
>>>>>>> fdac036b

export default async function LinkMiddleware(
  req: NextRequest,
  ev: NextFetchEvent,
) {
  let { domain, fullKey: originalKey } = parse(req);

  if (!domain) {
    return NextResponse.next();
  }

  // encode the key to ascii
  // links on Dub are case insensitive by default
  let key = punyEncode(originalKey.toLowerCase());

  const inspectMode = key.endsWith("+");
  // if inspect mode is enabled, remove the trailing `+` from the key
  if (inspectMode) {
    key = key.slice(0, -1);
  }

  // if key is empty string, set to _root (root domain link)
  if (key === "") {
    key = "_root";
  }

<<<<<<< HEAD
  let link = await linkCache.get({ domain, key });
=======
  // we don't support .php links (too much bot traffic)
  // hence we redirect to the root domain and add `dub-no-track` header to avoid tracking bot traffic
  if (isUnsupportedKey(key)) {
    return NextResponse.redirect(new URL("/?dub-no-track=1", req.url), {
      headers: {
        ...DUB_HEADERS,
        "X-Robots-Tag": "googlebot: noindex",
      },
      status: 302,
    });
  }

  let link = await redis.hget<RedisLinkProps>(domain, key);
>>>>>>> fdac036b

  if (!link) {
    const linkData = await getLinkViaEdge(domain, key);

    if (!linkData) {
      // check if domain has notFoundUrl configured
      const domainData = await getDomainViaEdge(domain);
      if (domainData?.notFoundUrl) {
        return NextResponse.redirect(domainData.notFoundUrl, {
          headers: {
            ...DUB_HEADERS,
            "X-Robots-Tag": "googlebot: noindex",
          },
          status: 302,
        });
      } else {
        return NextResponse.rewrite(new URL("/notfoundlink", req.url), {
          headers: DUB_HEADERS,
        });
      }
    }

    // format link to fit the RedisLinkProps interface
    link = await formatRedisLink(linkData as any);

    ev.waitUntil(
      linkCache.set({
        link,
        domain: domain,
        key: key,
      }),
    );
  }

  const {
    id: linkId,
    url,
    password,
    trackConversion,
    proxy,
    rewrite,
    iframeable,
    expiresAt,
    ios,
    android,
    geo,
    expiredUrl,
    doIndex,
    webhookIds,
  } = link;

  // by default, we only index default dub domain links (e.g. dub.sh)
  // everything else is not indexed by default, unless the user has explicitly set it to be indexed
  const shouldIndex = isDubDomain(domain) || doIndex === true;

  // only show inspect modal if the link is not password protected
  if (inspectMode && !password) {
    return NextResponse.rewrite(
      new URL(`/inspect/${domain}/${encodeURIComponent(key)}+`, req.url),
      {
        headers: {
          ...DUB_HEADERS,
          ...(!shouldIndex && { "X-Robots-Tag": "googlebot: noindex" }),
        },
      },
    );
  }

  // if the link is password protected
  if (password) {
    const pw = req.nextUrl.searchParams.get("pw");

    // rewrite to auth page (/password/[domain]/[key]) if:
    // - no `pw` param is provided
    // - the `pw` param is incorrect
    // this will also ensure that no clicks are tracked unless the password is correct
    if (!pw || (await getLinkViaEdge(domain, key))?.password !== pw) {
      return NextResponse.rewrite(
        new URL(`/password/${domain}/${encodeURIComponent(key)}`, req.url),
        {
          headers: {
            ...DUB_HEADERS,
            ...(!shouldIndex && {
              "X-Robots-Tag": "googlebot: noindex",
            }),
          },
        },
      );
    } else if (pw) {
      // strip it from the URL if it's correct
      req.nextUrl.searchParams.delete("pw");
    }
  }

  // if the link is banned
  if (link.projectId === LEGAL_WORKSPACE_ID) {
    return NextResponse.rewrite(new URL("/banned", req.url), {
      headers: {
        ...DUB_HEADERS,
        ...(!shouldIndex && { "X-Robots-Tag": "googlebot: noindex" }),
      },
    });
  }

  // if the link has expired
  if (expiresAt && new Date(expiresAt) < new Date()) {
    if (expiredUrl) {
      return NextResponse.redirect(expiredUrl, {
        headers: {
          ...DUB_HEADERS,
          ...(!shouldIndex && { "X-Robots-Tag": "googlebot: noindex" }),
        },
        status: 302,
      });
    } else {
      return NextResponse.rewrite(new URL(`/expired/${domain}`, req.url), {
        headers: {
          ...DUB_HEADERS,
          ...(!shouldIndex && { "X-Robots-Tag": "googlebot: noindex" }),
        },
      });
    }
  }

  const cookieStore = cookies();
  let clickId =
    cookieStore.get("dub_id")?.value || cookieStore.get("dclid")?.value;
  if (!clickId) {
    clickId = nanoid(16);
  }

  // for root domain links, if there's no destination URL, rewrite to placeholder page
  if (!url) {
    ev.waitUntil(
      recordClick({
        req,
        linkId,
        clickId,
        url,
        webhookIds,
      }),
    );

    return createResponseWithCookie(
      NextResponse.rewrite(new URL(`/${domain}`, req.url), {
        headers: {
          ...DUB_HEADERS,
          // we only index root domain links if they're not subdomains
          ...(shouldIndex && { "X-Robots-Tag": "googlebot: noindex" }),
        },
      }),
      { clickId, path: `/${originalKey}` },
    );
  }

  const isBot = detectBot(req);

  const { country } =
    process.env.VERCEL === "1" && req.geo ? req.geo : LOCALHOST_GEO_DATA;

  // rewrite to proxy page (/proxy/[domain]/[key]) if it's a bot and proxy is enabled
  if (isBot && proxy) {
    return createResponseWithCookie(
      NextResponse.rewrite(
        new URL(`/proxy/${domain}/${encodeURIComponent(key)}`, req.url),
        {
          headers: {
            ...DUB_HEADERS,
            ...(!shouldIndex && { "X-Robots-Tag": "googlebot: noindex" }),
          },
        },
      ),
      { clickId, path: `/${originalKey}` },
    );

    // rewrite to deeplink page if the link is a mailto: or tel:
  } else if (isSupportedDeeplinkProtocol(url)) {
    ev.waitUntil(
      recordClick({
        req,
        linkId,
        clickId,
        url,
        webhookIds,
      }),
    );

    return createResponseWithCookie(
      NextResponse.rewrite(
        new URL(
          `/deeplink/${encodeURIComponent(
            getFinalUrl(url, {
              req,
              clickId: trackConversion ? clickId : undefined,
            }),
          )}`,
          req.url,
        ),
        {
          headers: {
            ...DUB_HEADERS,
            ...(!shouldIndex && { "X-Robots-Tag": "googlebot: noindex" }),
          },
        },
      ),
      { clickId, path: `/${originalKey}` },
    );

    // rewrite to target URL if link cloaking is enabled
  } else if (rewrite) {
    ev.waitUntil(
      recordClick({
        req,
        linkId,
        clickId,
        url,
        webhookIds,
      }),
    );

    if (iframeable) {
      return createResponseWithCookie(
        NextResponse.rewrite(
          new URL(
            `/cloaked/${encodeURIComponent(
              getFinalUrl(url, {
                req,
                clickId: trackConversion ? clickId : undefined,
              }),
            )}`,
            req.url,
          ),
          {
            headers: {
              ...DUB_HEADERS,
              ...(!shouldIndex && {
                "X-Robots-Tag": "googlebot: noindex",
              }),
            },
          },
        ),
        { clickId, path: `/${originalKey}` },
      );
    } else {
      // if link is not iframeable, use Next.js rewrite instead
      return createResponseWithCookie(
        NextResponse.rewrite(url, {
          headers: {
            ...DUB_HEADERS,
            ...(!shouldIndex && { "X-Robots-Tag": "googlebot: noindex" }),
          },
        }),
        { clickId, path: `/${originalKey}` },
      );
    }

    // redirect to iOS link if it is specified and the user is on an iOS device
  } else if (ios && userAgent(req).os?.name === "iOS") {
    ev.waitUntil(
      recordClick({
        req,
        linkId,
        clickId,
        url: ios,
        webhookIds,
      }),
    );

    return createResponseWithCookie(
      NextResponse.redirect(
        getFinalUrl(ios, {
          req,
          clickId: trackConversion ? clickId : undefined,
        }),
        {
          headers: {
            ...DUB_HEADERS,
            ...(!shouldIndex && { "X-Robots-Tag": "googlebot: noindex" }),
          },
          status: key === "_root" ? 301 : 302,
        },
      ),
      { clickId, path: `/${originalKey}` },
    );

    // redirect to Android link if it is specified and the user is on an Android device
  } else if (android && userAgent(req).os?.name === "Android") {
    ev.waitUntil(
      recordClick({
        req,
        linkId,
        clickId,
        url: android,
        webhookIds,
      }),
    );

    return createResponseWithCookie(
      NextResponse.redirect(
        getFinalUrl(android, {
          req,
          clickId: trackConversion ? clickId : undefined,
        }),
        {
          headers: {
            ...DUB_HEADERS,
            ...(!shouldIndex && { "X-Robots-Tag": "googlebot: noindex" }),
          },
          status: key === "_root" ? 301 : 302,
        },
      ),
      { clickId, path: `/${originalKey}` },
    );

    // redirect to geo-specific link if it is specified and the user is in the specified country
  } else if (geo && country && country in geo) {
    ev.waitUntil(
      recordClick({
        req,
        linkId,
        clickId,
        url: geo[country],
        webhookIds,
      }),
    );

    return createResponseWithCookie(
      NextResponse.redirect(
        getFinalUrl(geo[country], {
          req,
          clickId: trackConversion ? clickId : undefined,
        }),
        {
          headers: {
            ...DUB_HEADERS,
            ...(!shouldIndex && { "X-Robots-Tag": "googlebot: noindex" }),
          },
          status: key === "_root" ? 301 : 302,
        },
      ),
      { clickId, path: `/${originalKey}` },
    );

    // regular redirect
  } else {
    ev.waitUntil(
      recordClick({
        req,
        linkId,
        clickId,
        url,
        webhookIds,
      }),
    );

    return createResponseWithCookie(
      NextResponse.redirect(
        getFinalUrl(url, {
          req,
          clickId: trackConversion ? clickId : undefined,
        }),
        {
          headers: {
            ...DUB_HEADERS,
            ...(!shouldIndex && { "X-Robots-Tag": "googlebot: noindex" }),
          },
          status: key === "_root" ? 301 : 302,
        },
      ),
      { clickId, path: `/${originalKey}` },
    );
  }
}<|MERGE_RESOLUTION|>--- conflicted
+++ resolved
@@ -25,11 +25,7 @@
 } from "next/server";
 import { linkCache } from "../api/links/cache";
 import { getLinkViaEdge } from "../planetscale";
-<<<<<<< HEAD
-=======
 import { getDomainViaEdge } from "../planetscale/get-domain-via-edge";
-import { RedisLinkProps } from "../types";
->>>>>>> fdac036b
 
 export default async function LinkMiddleware(
   req: NextRequest,
@@ -56,9 +52,6 @@
     key = "_root";
   }
 
-<<<<<<< HEAD
-  let link = await linkCache.get({ domain, key });
-=======
   // we don't support .php links (too much bot traffic)
   // hence we redirect to the root domain and add `dub-no-track` header to avoid tracking bot traffic
   if (isUnsupportedKey(key)) {
@@ -71,8 +64,7 @@
     });
   }
 
-  let link = await redis.hget<RedisLinkProps>(domain, key);
->>>>>>> fdac036b
+  let link = await linkCache.get({ domain, key });
 
   if (!link) {
     const linkData = await getLinkViaEdge(domain, key);
