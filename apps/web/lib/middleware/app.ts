--- conflicted
+++ resolved
@@ -14,10 +14,7 @@
     !user &&
     path !== "/login" &&
     path !== "/register" &&
-<<<<<<< HEAD
     path !== "/register/verify-email" &&
-=======
->>>>>>> c44fb61b
     path !== "/auth/saml" &&
     !path.startsWith("/auth/reset-password/")
   ) {
