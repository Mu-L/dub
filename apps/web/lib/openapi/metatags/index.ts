import z from "@/lib/zod";
<<<<<<< HEAD
import { getUrlQuerySchema, metaTagsSchema } from "@/lib/zod/schemas";
=======
import { getUrlQuerySchema } from "@/lib/zod/schemas/links";
import { metaTagsSchema } from "@/lib/zod/schemas/metatags";
>>>>>>> 3b9d2197
import { ZodOpenApiOperationObject, ZodOpenApiPathsObject } from "zod-openapi";

const getMetatags: ZodOpenApiOperationObject = {
  operationId: "getMetatags",
  "x-speakeasy-name-override": "get",
  summary: "Retrieve the metatags for a URL",
  description: "Retrieve the metatags for a URL.",
  requestParams: {
    query: getUrlQuerySchema.merge(
      z.object({
        url: z.string().openapi({
          example: "https://dub.co",
          description: "The URL to retrieve metatags for.",
        }),
      }),
    ),
  },
  responses: {
    "200": {
      description: "The retrieved metatags",
      content: {
        "application/json": {
          schema: metaTagsSchema,
        },
      },
    },
  },
  tags: ["Metatags"],
};

export const metatagsPath: ZodOpenApiPathsObject = {
  "/metatags": {
    get: getMetatags,
  },
};<|MERGE_RESOLUTION|>--- conflicted
+++ resolved
@@ -1,10 +1,6 @@
 import z from "@/lib/zod";
-<<<<<<< HEAD
-import { getUrlQuerySchema, metaTagsSchema } from "@/lib/zod/schemas";
-=======
 import { getUrlQuerySchema } from "@/lib/zod/schemas/links";
 import { metaTagsSchema } from "@/lib/zod/schemas/metatags";
->>>>>>> 3b9d2197
 import { ZodOpenApiOperationObject, ZodOpenApiPathsObject } from "zod-openapi";
 
 const getMetatags: ZodOpenApiOperationObject = {
