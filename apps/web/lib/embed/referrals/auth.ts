--- conflicted
+++ resolved
@@ -1,9 +1,5 @@
 import { DubApiError, handleAndReturnErrorResponse } from "@/lib/api/errors";
-<<<<<<< HEAD
-import { DiscountProps } from "@/lib/types";
-=======
 import { PartnerGroupProps } from "@/lib/types";
->>>>>>> 37a62543
 import { ratelimit } from "@/lib/upstash";
 import { prisma } from "@dub/prisma";
 import { Link, Program, ProgramEnrollment } from "@dub/prisma/client";
@@ -27,11 +23,7 @@
     searchParams: Record<string, string>;
     program: Program;
     programEnrollment: ProgramEnrollment;
-<<<<<<< HEAD
-    discount: DiscountProps | null;
-=======
     group: PartnerGroupProps;
->>>>>>> 37a62543
     links: Link[];
     embedToken: string;
   }): Promise<Response>;
@@ -88,11 +80,7 @@
           });
         }
 
-<<<<<<< HEAD
-        const { program, links, discount, ...programEnrollment } =
-=======
         const { program, links, partnerGroup, ...programEnrollment } =
->>>>>>> 37a62543
           await prisma.programEnrollment.findUniqueOrThrow({
             where: {
               partnerId_programId: {
@@ -115,11 +103,7 @@
                 ],
               },
               program: true,
-<<<<<<< HEAD
-              discount: true,
-=======
               partnerGroup: true,
->>>>>>> 37a62543
             },
           });
 
