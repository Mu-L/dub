import { prisma } from "@dub/prisma";
import { createLink } from "../api/links";
import { generatePartnerLink } from "../api/partners/generate-partner-link";
import { PartnerProps, ProgramProps, WorkspaceProps } from "../types";
import { ToltApi } from "./api";
import { MAX_BATCHES, toltImporter } from "./importer";
import { ToltImportPayload, ToltLink } from "./types";

export async function importLinks(payload: ToltImportPayload) {
  let { programId, toltProgramId, userId, startingAfter } = payload;

  const program = await prisma.program.findUniqueOrThrow({
    where: {
      id: programId,
    },
    include: {
      workspace: true,
    },
  });

  const { workspace } = program;

  const { token } = await toltImporter.getCredentials(workspace.id);

  const toltApi = new ToltApi({ token });

  let hasMore = true;
  let processedBatches = 0;

  while (hasMore && processedBatches < MAX_BATCHES) {
    const links = await toltApi.listLinks({
      programId: toltProgramId,
      startingAfter,
    });

    if (links.length === 0) {
      hasMore = false;
      break;
    }

    const partners = await prisma.partner.findMany({
      where: {
        email: {
          in: links.map(({ partner }) => partner.email),
        },
      },
      select: {
        id: true,
        email: true,
        name: true,
      },
    });

    // create a map of partner emails to partner props
    const partnerMap = new Map(
      partners.map(({ email, id, name }) => [email, { id, name, email }]),
    );

    // filter links to only include links with a partner
    const partnerLinks = links.filter((link) =>
      partnerMap.has(link.partner.email),
    );

    if (partnerLinks.length > 0) {
      for (const link of partnerLinks) {
        const partner = partnerMap.get(link.partner.email);

        if (!partner) {
          console.log("Partner not found", link.partner.email);
          continue;
        }

        await createPartnerLink({
          workspace: workspace as WorkspaceProps,
          program,
          link,
          partner,
          userId,
        });
      }
    }

    processedBatches++;
    startingAfter = links[links.length - 1].id;
  }

  await toltImporter.queue({
    ...payload,
    startingAfter: hasMore ? startingAfter : undefined,
    action: hasMore ? "import-links" : "import-customers",
  });
}

async function createPartnerLink({
  workspace,
  program,
  partner,
  link,
  userId,
}: {
  workspace: WorkspaceProps;
  program: ProgramProps;
  link: ToltLink;
  partner: Pick<PartnerProps, "id" | "name" | "email">;
  userId: string;
}) {
  const linkFound = await prisma.link.findUnique({
    where: {
      domain_key: {
        domain: program.domain!,
        key: link.value,
      },
    },
    select: {
      partnerId: true,
    },
  });

<<<<<<< HEAD
  if (linkFound?.partnerId === partner.id) {
    console.error(
      `Partner ${link.partner.email} already has a link with key ${link.value}`,
=======
  if (linkFound?.partnerId === partnerId) {
    console.log(
      `Partner ${link.partner.email} already has a link with key ${link.value}, skipping...`,
>>>>>>> e643135d
    );
    return null;
  }

  try {
    const partnerLink = await generatePartnerLink({
      workspace,
      program,
      partner: {
        id: partner.id,
        name: partner.name,
        email: partner.email!,
      },
      link: {
        domain: program.domain!,
        url: program.url!,
        key: link.value,
      },
      userId,
    });

    return createLink({
      ...partnerLink,
      skipCouponCreation: true,
    });
  } catch (error) {
    console.error("Error creating partner link", error, link);
    return null;
  }
}<|MERGE_RESOLUTION|>--- conflicted
+++ resolved
@@ -116,15 +116,9 @@
     },
   });
 
-<<<<<<< HEAD
   if (linkFound?.partnerId === partner.id) {
-    console.error(
-      `Partner ${link.partner.email} already has a link with key ${link.value}`,
-=======
-  if (linkFound?.partnerId === partnerId) {
     console.log(
       `Partner ${link.partner.email} already has a link with key ${link.value}, skipping...`,
->>>>>>> e643135d
     );
     return null;
   }
