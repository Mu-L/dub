import { Role } from "@dub/prisma/client";
import { PermissionAction } from "../rbac/permissions";
import { ResourceKey } from "../rbac/resources";

export const SCOPES = [
  "links.read",
  "links.write",
  "tags.read",
  "tags.write",
  "analytics.read",
  "analytics.write",
  "domains.read",
  "domains.write",
  "workspaces.read",
  "workspaces.write",
<<<<<<< HEAD
=======
  "conversions.write",
  "webhooks.read",
  "webhooks.write",
>>>>>>> d1c28eb3
  "apis.all", // All API scopes
  "apis.read", // All read scopes
] as const;

export type Scope = (typeof SCOPES)[number];

// Scopes available for Workspace API keys
export const RESOURCE_SCOPES: {
  scope: Scope;
  roles: Role[];
  permissions: PermissionAction[];
  type?: "read" | "write";
  resource?: ResourceKey;
}[] = [
  {
    scope: "links.read",
    roles: ["owner", "member"],
    permissions: ["links.read"],
    type: "read",
    resource: "links",
  },
  {
    scope: "links.write",
    roles: ["owner", "member"],
    permissions: ["links.write", "links.read"],
    type: "write",
    resource: "links",
  },
  {
    scope: "tags.read",
    roles: ["owner", "member"],
    permissions: ["tags.read"],
    type: "read",
    resource: "tags",
  },
  {
    scope: "tags.write",
    roles: ["owner", "member"],
    permissions: ["tags.write", "tags.read"],
    type: "write",
    resource: "tags",
  },
  {
    scope: "domains.read",
    roles: ["owner", "member"],
    permissions: ["domains.read"],
    type: "read",
    resource: "domains",
  },
  {
    scope: "domains.write",
    roles: ["owner"],
    permissions: ["domains.write", "domains.read"],
    type: "write",
    resource: "domains",
  },
  {
    scope: "workspaces.read",
    roles: ["owner", "member"],
    permissions: ["workspaces.read"],
    type: "read",
    resource: "workspaces",
  },
  {
    scope: "workspaces.write",
    roles: ["owner"],
    permissions: ["workspaces.write", "workspaces.read"],
    type: "write",
    resource: "workspaces",
  },
  {
    scope: "analytics.read",
    roles: ["owner", "member"],
    permissions: ["analytics.read"],
    type: "read",
    resource: "analytics",
  },
  {
    scope: "analytics.write",
    roles: ["owner", "member"],
    permissions: ["analytics.write", "analytics.read"],
    type: "write",
    resource: "analytics",
  },
  {
    scope: "webhooks.read",
    roles: ["owner", "member"],
    permissions: ["webhooks.read"],
    type: "read",
    resource: "webhooks",
  },
  {
    scope: "webhooks.write",
    roles: ["owner"],
    permissions: ["webhooks.write", "webhooks.read"],
    type: "write",
    resource: "webhooks",
  },
  {
    scope: "apis.read",
    roles: ["owner", "member"],
    permissions: [
      "links.read",
      "tags.read",
      "domains.read",
      "workspaces.read",
      "analytics.read",
    ],
  },
  {
    scope: "apis.all",
    roles: ["owner", "member"],
    permissions: [
      "links.read",
      "links.write",
      "tags.read",
      "tags.write",
      "domains.read",
      "domains.write",
      "workspaces.read",
      "workspaces.write",
      "analytics.read",
      "analytics.write",
    ],
  },
];

export const SCOPES_BY_RESOURCE = RESOURCE_SCOPES.reduce((acc, scope) => {
  if (!scope.resource || !scope.type) {
    return acc;
  }

  if (!acc[scope.resource]) {
    acc[scope.resource] = [];
  }

  acc[scope.resource].push({
    scope: scope.scope,
    type: scope.type,
    roles: scope.roles,
  });

  return acc;
}, {});

// Scope to permissions mapping
export const SCOPE_PERMISSIONS_MAP = RESOURCE_SCOPES.reduce((acc, scope) => {
  acc[scope.scope] = scope.permissions;
  return acc;
}, {});

// Role to scopes mapping
export const ROLE_SCOPES_MAP = RESOURCE_SCOPES.reduce((acc, scope) => {
  scope.roles.forEach((role) => {
    if (!acc[role]) {
      acc[role] = [];
    }

    acc[role].push(scope.scope);
  });

  return acc;
}, {});

// // For each scope, get the permissions it grants access to and return array of permissions
export const mapScopesToPermissions = (scopes: Scope[]) => {
  const permissions: PermissionAction[] = [];

  scopes.forEach((scope) => {
    if (SCOPE_PERMISSIONS_MAP[scope]) {
      permissions.push(...SCOPE_PERMISSIONS_MAP[scope]);
    }
  });

  return permissions;
};

// Get SCOPES_BY_RESOURCE based on user role in a workspace
export const getScopesByResourceForRole = (role: Role) => {
  const groupedByResource = {};

  const allowedScopes = RESOURCE_SCOPES.map((scope) => {
    if (scope.roles.includes(role)) {
      return scope;
    }
  }).filter(Boolean);

  allowedScopes.forEach((scope) => {
    if (scope && scope.resource) {
      if (!groupedByResource[scope.resource]) {
        groupedByResource[scope.resource] = [];
      }

      groupedByResource[scope.resource].push(scope);
    }
  });

  return groupedByResource;
};

export const scopePresets = [
  {
    value: "all_access",
    label: "All",
    description: "full access to all resources",
  },
  {
    value: "read_only",
    label: "Read Only",
    description: "read-only access to all resources",
  },
  {
    value: "restricted",
    label: "Restricted",
    description: "restricted access to some resources",
  },
];

export const scopesToName = (scopes: string[]) => {
  if (scopes.includes("apis.all")) {
    return {
      name: "All access",
      description: "full access to all resources",
    };
  }

  if (scopes.includes("apis.read")) {
    return {
      name: "Read-only",
      description: "read-only access to all resources",
    };
  }

  return {
    name: "Restricted",
    description: "restricted access to some resources",
  };
};

export const validateScopesForRole = (scopes: Scope[], role: Role) => {
  const allowedScopes = ROLE_SCOPES_MAP[role];
  const invalidScopes = scopes.filter(
    (scope) => !allowedScopes.includes(scope),
  );

  return !(invalidScopes.length > 0);
};

// Get the scopes for a role
export const getScopesForRole = (role: Role) => {
  return ROLE_SCOPES_MAP[role];
};

// Consolidate scopes to avoid duplication and show only the most permissive scope
export const consolidateScopes = (scopes: string[]) => {
  const consolidated = new Set();

  scopes.forEach((scope) => {
    const [resource, action] = scope.split(".");

    if (action === "write") {
      consolidated.add(`${resource}.write`);
    } else if (action === "read" && !consolidated.has(`${resource}.write`)) {
      consolidated.add(`${resource}.read`);
    }
  });

  return Array.from(consolidated) as string[];
};<|MERGE_RESOLUTION|>--- conflicted
+++ resolved
@@ -13,12 +13,8 @@
   "domains.write",
   "workspaces.read",
   "workspaces.write",
-<<<<<<< HEAD
-=======
-  "conversions.write",
   "webhooks.read",
   "webhooks.write",
->>>>>>> d1c28eb3
   "apis.all", // All API scopes
   "apis.read", // All read scopes
 ] as const;
