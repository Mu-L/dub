import { Role } from "@prisma/client";

export const SCOPES_NAMES = [
  "workspaces.read",
  "workspaces.write",
  "links.read",
  "links.write",
  "tags.read",
  "tags.write",
  "analytics.read",
  "domains.read",
  "domains.write",
  "conversions.write",
  "oauth_apps.read",
  "oauth_apps.write",
  "apis.all", // All API scopes
  "apis.read", // All read scopes
] as const;

<<<<<<< HEAD
export const resources = [
=======
export const PERMISSION_ACTIONS = [
  "workspaces.read",
  "workspaces.write",
  "links.read",
  "links.write",
  "tags.read",
  "tags.write",
  "analytics.read",
  "domains.read",
  "domains.write",
  "tokens.read",
  "tokens.write",
  "conversions.write",
] as const;

export const RESOURCES: Resource[] = [
>>>>>>> 3e58dd80
  {
    name: "Links",
    key: "links",
    description: "Create, read, update, and delete links",
    betaFeature: false,
  },
  {
    name: "Analytics",
    key: "analytics",
    description: "Read analytics",
    betaFeature: false,
  },
  {
    name: "Workspaces",
    key: "workspaces",
    description: "Read, update, and delete workspaces",
    betaFeature: false,
  },
  {
    name: "Domains",
    key: "domains",
    description: "Create, read, update, and delete domains",
    betaFeature: false,
  },
  {
    name: "Tags",
    key: "tags",
    description: "Create, read, update, and delete tags",
    betaFeature: false,
<<<<<<< HEAD
  },
  {
    name: "API Keys",
    key: "tokens",
    description: "Create, read, update, and delete API keys",
    betaFeature: false,
=======
>>>>>>> 3e58dd80
  },
  {
    name: "Conversions",
    key: "conversions",
    description: "Track conversions (customer, lead, sales)",
    betaFeature: true,
<<<<<<< HEAD
  },
  {
    name: "OAuth Apps",
    key: "oauth_apps",
    description: "Create, read, update, and delete OAuth apps",
    betaFeature: false,
=======
>>>>>>> 3e58dd80
  },
];

<<<<<<< HEAD
export const permissions: Permission[] = [
  {
    permission: "Read",
    scope: "links.read",
    description: "Read access to links",
    roles: ["owner", "member"],
    resource: "links",
    betaFeature: false,
=======
export const SCOPES: MasterScope[] = [
  {
    scope: "links.read",
    roles: ["owner", "member"],
    permissions: ["links.read"],
    type: "read",
    resource: "links",
  },
  {
    scope: "links.write",
    roles: ["owner", "member"],
    permissions: ["links.write", "links.read"],
    type: "write",
    resource: "links",
  },
  {
    scope: "tags.read",
    roles: ["owner", "member"],
    permissions: ["tags.read"],
    type: "read",
    resource: "tags",
  },
  {
    scope: "tags.write",
    roles: ["owner", "member"],
    permissions: ["tags.write", "tags.read"],
    type: "write",
    resource: "tags",
  },
  {
    scope: "domains.read",
    roles: ["owner", "member"],
    permissions: ["domains.read"],
    type: "read",
    resource: "domains",
  },
  {
    scope: "domains.write",
    roles: ["owner"],
    permissions: ["domains.write", "domains.read"],
    type: "write",
    resource: "domains",
  },
  {
    scope: "workspaces.read",
    roles: ["owner", "member"],
    permissions: ["workspaces.read"],
    type: "read",
    resource: "workspaces",
  },
  {
    scope: "workspaces.write",
    roles: ["owner"],
    permissions: ["workspaces.write", "workspaces.read"],
    type: "write",
    resource: "workspaces",
  },
  {
    scope: "analytics.read",
    roles: ["owner", "member"],
    permissions: ["analytics.read"],
    type: "read",
    resource: "analytics",
  },
  {
    scope: "conversions.write",
    roles: ["owner"],
    permissions: ["conversions.write"],
    type: "write",
    resource: "conversions",
  },
  {
    scope: "apis.read",
    roles: ["owner", "member"],
    permissions: PERMISSION_ACTIONS.filter(
      (action) => action.endsWith(".read") && !action.startsWith("tokens."),
    ),
  },
  {
    scope: "apis.all",
    roles: ["owner", "member"],
    permissions: PERMISSION_ACTIONS.map((action) => action).filter(
      (action) => !action.startsWith("tokens."),
    ),
  },
];

export const PERMISSIONS: Permission[] = [
  {
    action: "links.read",
    description: "access links",
    roles: ["owner", "member"],
  },
  {
    action: "links.write",
    description: "create, update, or delete links",
    roles: ["owner", "member"],
  },
  {
    action: "analytics.read",
    description: "access analytics",
    roles: ["owner", "member"],
  },
  {
    action: "workspaces.read",
    description: "access workspaces",
    roles: ["owner", "member"],
  },
  {
    action: "workspaces.write",
    description: "update or delete the current workspace",
    roles: ["owner"],
  },
  {
    action: "domains.read",
    description: "access domains",
    roles: ["owner", "member"],
  },
  {
    action: "domains.write",
    description: "create, update, or delete domains",
    roles: ["owner"],
  },
  {
    action: "tags.read",
    description: "access tags",
    roles: ["owner", "member"],
  },
  {
    action: "tags.write",
    description: "create, update, or delete tags",
    roles: ["owner", "member"],
  },
  {
    action: "tokens.read",
    description: "access API keys",
    roles: ["owner", "member"],
  },
  {
    action: "tokens.write",
    description: "create, update, or delete API keys",
    roles: ["owner", "member"],
  },
  {
    action: "conversions.write",
    description: "track conversions",
    roles: ["owner"],
  },
];

export const SCOPES_BY_RESOURCE: ScopeByResource = SCOPES.reduce(
  (acc, scope) => {
    if (!scope.resource || !scope.type) {
      return acc;
    }

    if (!acc[scope.resource]) {
      acc[scope.resource] = [];
    }

    acc[scope.resource].push({
      scope: scope.scope,
      type: scope.type,
    });

    return acc;
  },
  {} as ScopeByResource,
);

// Scope to permissions mapping
export const SCOPE_PERMISSIONS_MAP: Record<Scope, PermissionAction[]> =
  SCOPES.reduce(
    (acc, scope) => {
      acc[scope.scope] = scope.permissions;
      return acc;
    },
    {} as Record<Scope, PermissionAction[]>,
  );

// Role to scopes mapping
export const ROLE_SCOPES_MAP: Record<Role, Scope[]> = SCOPES.reduce(
  (acc, scope) => {
    scope.roles.forEach((role) => {
      if (!acc[role]) {
        acc[role] = [];
      }

      acc[role].push(scope.scope);
    });

    return acc;
>>>>>>> 3e58dd80
  },
  {
    permission: "Write",
    scope: "links.write",
    description: "Read and Write access to links",
    roles: ["owner", "member"],
    resource: "links",
    betaFeature: false,
  },
  {
    permission: "Read",
    scope: "analytics.read",
    description: "Read access to analytics and events",
    roles: ["owner", "member"],
    resource: "analytics",
    betaFeature: false,
  },
  {
    permission: "Read",
    scope: "workspaces.read",
    description: "Read access to workspace",
    roles: ["owner", "member"],
    resource: "workspaces",
    betaFeature: false,
  },
  {
    permission: "Write",
    scope: "workspaces.write",
    description: "Read and Write access to workspace",
    roles: ["owner"],
    resource: "workspaces",
    betaFeature: false,
  },
  {
    permission: "Read",
    scope: "domains.read",
    description: "Read access to domains",
    roles: ["owner", "member"],
    resource: "domains",
    betaFeature: false,
  },
  {
    permission: "Write",
    scope: "domains.write",
    description: "Read and Write access to domains",
    roles: ["owner"],
    resource: "domains",
    betaFeature: false,
  },
  {
    permission: "Read",
    scope: "tags.read",
    description: "Read access to tags",
    roles: ["owner", "member"],
    resource: "tags",
    betaFeature: false,
  },
  {
    permission: "Write",
    scope: "tags.write",
    description: "Read and Write access to tags",
    roles: ["owner", "member"],
    resource: "tags",
    betaFeature: false,
  },
  {
    permission: "Read",
    scope: "tokens.read",
    description: "Read access to Workspace API keys",
    roles: ["owner", "member"],
    resource: "tokens",
    betaFeature: false,
  },
  {
    permission: "Write",
    scope: "tokens.write",
    description: "Read and Write access to Workspace API keys",
    roles: ["owner", "member"],
    resource: "tokens",
    betaFeature: false,
  },
  {
    permission: "Write",
    scope: "conversions.write",
    description:
      "Read and Write access to conversions. Able to track customer, lead, and sales events",
    roles: ["owner"],
    resource: "conversions",
    betaFeature: true,
  },
  {
    permission: "Read",
    scope: "oauth_apps.read",
    description: "Read access to OAuth apps.",
    roles: ["owner", "member"],
    resource: "oauth_apps",
    betaFeature: false,
  },
  {
    permission: "Write",
    scope: "oauth_apps.write",
    description: "Read and Write access to OAuth apps.",
    roles: ["owner"],
    resource: "oauth_apps",
    betaFeature: false,
  },
];

<<<<<<< HEAD
export const scopeMapping = {
  "apis.all": availableScopes,
  "apis.read": availableScopes.filter((scope) => scope.endsWith(".read")),
  "workspaces.write": ["workspaces.write", "workspaces.read"],
  "links.write": ["links.write", "links.read"],
  "tags.write": ["tags.write", "tags.read"],
  "domains.write": ["domains.write", "domains.read"],
  "tokens.write": ["tokens.write", "tokens.read"],
  "oauth_apps.write": ["oauth_apps.write", "oauth_apps.read"],
=======
// // For each scope, get the permissions it grants access to and return array of permissions
export const mapScopesToPermissions = (scopes: Scope[]) => {
  const permissions: PermissionAction[] = [];

  scopes.forEach((scope) => {
    if (SCOPE_PERMISSIONS_MAP[scope]) {
      permissions.push(...SCOPE_PERMISSIONS_MAP[scope]);
    }
  });

  return permissions;
};

// Get permissions by roles
export const getPermissionsByRole = (role: Role) => {
  return PERMISSIONS.filter((permission) =>
    permission.roles.includes(role),
  ).map((permission) => permission.action);
};

// Get SCOPES_BY_RESOURCE based on user role in a workspace
export const getScopesByResourceForRole = (role: Role) => {
  const allowedScopes = ROLE_SCOPES_MAP[role];
  // @ts-ignore
  const scopedResources: ScopeByResource = {};

  Object.keys(SCOPES_BY_RESOURCE).forEach((resourceKey) => {
    SCOPES_BY_RESOURCE[resourceKey].forEach((scope) => {
      if (allowedScopes.includes(scope.scope)) {
        if (!scopedResources[resourceKey]) {
          scopedResources[resourceKey] = [];
        }

        scopedResources[resourceKey].push(scope);
      }
    });
  });

  return scopedResources;
>>>>>>> 3e58dd80
};

export const scopePresets = [
  {
    value: "all_access",
    label: "All",
    description: "full access to all resources",
  },
  {
    value: "read_only",
    label: "Read Only",
    description: "read-only access to all resources",
  },
  {
    value: "restricted",
    label: "Restricted",
    description: "restricted access to some resources",
  },
];

export const scopesToName = (scopes: string[]) => {
  if (scopes.includes("apis.all")) {
    return {
      name: "All access",
      description: "full access to all resources",
    };
  }

  if (scopes.includes("apis.read")) {
    return {
      name: "Read-only",
      description: "read-only access to all resources",
    };
  }

  return {
    name: "Restricted",
    description: "restricted access to some resources",
  };
};

<<<<<<< HEAD
export const permissionsByResource = permissions.reduce<
  Record<Resource, Permission[]>
>(
  (acc, permission) => {
    const { resource } = permission;

    if (!acc[resource]) {
      acc[resource] = [];
    }

    acc[resource].push(permission);

    return acc;
  },
  {} as Record<Resource, Permission[]>,
);

export const scopesByRole = permissions.reduce<Record<Role, Scope[]>>(
  (acc, permission) => {
    const { roles } = permission;

    roles.forEach((role) => {
      if (!acc[role]) {
        acc[role] = [];
      }

      acc[role].push(permission.scope);
    });

    return acc;
  },
  {} as Record<Role, Scope[]>,
);

// { links: 'links.read', tags: 'tags.read', ... }
export const mapScopeToResource = (scopes: string[]) => {
  const result = scopes.map((scope) => {
    const [resource] = scope.split(".");

    return {
      [resource]: scope,
    };
  });

  return Object.assign({}, ...result) as Record<Resource, Scope>;
};

export type Scope = (typeof availableScopes)[number];

type Resource = (typeof resources)[number]["key"];

type Permission = {
  permission: string;
  scope: Scope;
  description: string;
  roles: Role[];
  resource: Resource;
  betaFeature: boolean;
};

export type ResourceScopeMapping = Record<Resource, Scope>;
=======
export const validateScopesForRole = (scopes: Scope[], role: Role) => {
  const allowedScopes = ROLE_SCOPES_MAP[role];
  const invalidScopes = scopes.filter(
    (scope) => !allowedScopes.includes(scope),
  );

  return !(invalidScopes.length > 0);
};

export type Scope = (typeof SCOPES_NAMES)[number];

export type PermissionAction = (typeof PERMISSION_ACTIONS)[number];

export type ResourceKeys =
  | "links"
  | "workspaces"
  | "analytics"
  | "domains"
  | "tags"
  | "tokens"
  | "conversions";

type Resource = {
  name: string;
  key: ResourceKeys;
  description: string;
  betaFeature: boolean;
};

type Permission = {
  action: PermissionAction;
  description: string;
  roles: Role[];
};

type MasterScope = {
  scope: Scope;
  roles: Role[];
  permissions: PermissionAction[];
  type?: "read" | "write";
  resource?: ResourceKeys;
};

export type ScopeByResource = {
  [key in ResourceKeys]: {
    scope: Scope;
    type: "read" | "write";
  }[];
};
>>>>>>> 3e58dd80
<|MERGE_RESOLUTION|>--- conflicted
+++ resolved
@@ -11,15 +11,10 @@
   "domains.read",
   "domains.write",
   "conversions.write",
-  "oauth_apps.read",
-  "oauth_apps.write",
   "apis.all", // All API scopes
   "apis.read", // All read scopes
 ] as const;
 
-<<<<<<< HEAD
-export const resources = [
-=======
 export const PERMISSION_ACTIONS = [
   "workspaces.read",
   "workspaces.write",
@@ -36,7 +31,6 @@
 ] as const;
 
 export const RESOURCES: Resource[] = [
->>>>>>> 3e58dd80
   {
     name: "Links",
     key: "links",
@@ -66,43 +60,15 @@
     key: "tags",
     description: "Create, read, update, and delete tags",
     betaFeature: false,
-<<<<<<< HEAD
-  },
-  {
-    name: "API Keys",
-    key: "tokens",
-    description: "Create, read, update, and delete API keys",
-    betaFeature: false,
-=======
->>>>>>> 3e58dd80
   },
   {
     name: "Conversions",
     key: "conversions",
     description: "Track conversions (customer, lead, sales)",
     betaFeature: true,
-<<<<<<< HEAD
-  },
-  {
-    name: "OAuth Apps",
-    key: "oauth_apps",
-    description: "Create, read, update, and delete OAuth apps",
-    betaFeature: false,
-=======
->>>>>>> 3e58dd80
   },
 ];
 
-<<<<<<< HEAD
-export const permissions: Permission[] = [
-  {
-    permission: "Read",
-    scope: "links.read",
-    description: "Read access to links",
-    roles: ["owner", "member"],
-    resource: "links",
-    betaFeature: false,
-=======
 export const SCOPES: MasterScope[] = [
   {
     scope: "links.read",
@@ -295,126 +261,10 @@
     });
 
     return acc;
->>>>>>> 3e58dd80
-  },
-  {
-    permission: "Write",
-    scope: "links.write",
-    description: "Read and Write access to links",
-    roles: ["owner", "member"],
-    resource: "links",
-    betaFeature: false,
-  },
-  {
-    permission: "Read",
-    scope: "analytics.read",
-    description: "Read access to analytics and events",
-    roles: ["owner", "member"],
-    resource: "analytics",
-    betaFeature: false,
-  },
-  {
-    permission: "Read",
-    scope: "workspaces.read",
-    description: "Read access to workspace",
-    roles: ["owner", "member"],
-    resource: "workspaces",
-    betaFeature: false,
-  },
-  {
-    permission: "Write",
-    scope: "workspaces.write",
-    description: "Read and Write access to workspace",
-    roles: ["owner"],
-    resource: "workspaces",
-    betaFeature: false,
-  },
-  {
-    permission: "Read",
-    scope: "domains.read",
-    description: "Read access to domains",
-    roles: ["owner", "member"],
-    resource: "domains",
-    betaFeature: false,
-  },
-  {
-    permission: "Write",
-    scope: "domains.write",
-    description: "Read and Write access to domains",
-    roles: ["owner"],
-    resource: "domains",
-    betaFeature: false,
-  },
-  {
-    permission: "Read",
-    scope: "tags.read",
-    description: "Read access to tags",
-    roles: ["owner", "member"],
-    resource: "tags",
-    betaFeature: false,
-  },
-  {
-    permission: "Write",
-    scope: "tags.write",
-    description: "Read and Write access to tags",
-    roles: ["owner", "member"],
-    resource: "tags",
-    betaFeature: false,
-  },
-  {
-    permission: "Read",
-    scope: "tokens.read",
-    description: "Read access to Workspace API keys",
-    roles: ["owner", "member"],
-    resource: "tokens",
-    betaFeature: false,
-  },
-  {
-    permission: "Write",
-    scope: "tokens.write",
-    description: "Read and Write access to Workspace API keys",
-    roles: ["owner", "member"],
-    resource: "tokens",
-    betaFeature: false,
-  },
-  {
-    permission: "Write",
-    scope: "conversions.write",
-    description:
-      "Read and Write access to conversions. Able to track customer, lead, and sales events",
-    roles: ["owner"],
-    resource: "conversions",
-    betaFeature: true,
-  },
-  {
-    permission: "Read",
-    scope: "oauth_apps.read",
-    description: "Read access to OAuth apps.",
-    roles: ["owner", "member"],
-    resource: "oauth_apps",
-    betaFeature: false,
-  },
-  {
-    permission: "Write",
-    scope: "oauth_apps.write",
-    description: "Read and Write access to OAuth apps.",
-    roles: ["owner"],
-    resource: "oauth_apps",
-    betaFeature: false,
-  },
-];
-
-<<<<<<< HEAD
-export const scopeMapping = {
-  "apis.all": availableScopes,
-  "apis.read": availableScopes.filter((scope) => scope.endsWith(".read")),
-  "workspaces.write": ["workspaces.write", "workspaces.read"],
-  "links.write": ["links.write", "links.read"],
-  "tags.write": ["tags.write", "tags.read"],
-  "domains.write": ["domains.write", "domains.read"],
-  "tokens.write": ["tokens.write", "tokens.read"],
-  "oauth_apps.write": ["oauth_apps.write", "oauth_apps.read"],
-=======
+  },
+  {} as Record<Role, Scope[]>,
+);
+
 // // For each scope, get the permissions it grants access to and return array of permissions
 export const mapScopesToPermissions = (scopes: Scope[]) => {
   const permissions: PermissionAction[] = [];
@@ -454,7 +304,6 @@
   });
 
   return scopedResources;
->>>>>>> 3e58dd80
 };
 
 export const scopePresets = [
@@ -496,69 +345,6 @@
   };
 };
 
-<<<<<<< HEAD
-export const permissionsByResource = permissions.reduce<
-  Record<Resource, Permission[]>
->(
-  (acc, permission) => {
-    const { resource } = permission;
-
-    if (!acc[resource]) {
-      acc[resource] = [];
-    }
-
-    acc[resource].push(permission);
-
-    return acc;
-  },
-  {} as Record<Resource, Permission[]>,
-);
-
-export const scopesByRole = permissions.reduce<Record<Role, Scope[]>>(
-  (acc, permission) => {
-    const { roles } = permission;
-
-    roles.forEach((role) => {
-      if (!acc[role]) {
-        acc[role] = [];
-      }
-
-      acc[role].push(permission.scope);
-    });
-
-    return acc;
-  },
-  {} as Record<Role, Scope[]>,
-);
-
-// { links: 'links.read', tags: 'tags.read', ... }
-export const mapScopeToResource = (scopes: string[]) => {
-  const result = scopes.map((scope) => {
-    const [resource] = scope.split(".");
-
-    return {
-      [resource]: scope,
-    };
-  });
-
-  return Object.assign({}, ...result) as Record<Resource, Scope>;
-};
-
-export type Scope = (typeof availableScopes)[number];
-
-type Resource = (typeof resources)[number]["key"];
-
-type Permission = {
-  permission: string;
-  scope: Scope;
-  description: string;
-  roles: Role[];
-  resource: Resource;
-  betaFeature: boolean;
-};
-
-export type ResourceScopeMapping = Record<Resource, Scope>;
-=======
 export const validateScopesForRole = (scopes: Scope[], role: Role) => {
   const allowedScopes = ROLE_SCOPES_MAP[role];
   const invalidScopes = scopes.filter(
@@ -607,5 +393,4 @@
     scope: Scope;
     type: "read" | "write";
   }[];
-};
->>>>>>> 3e58dd80
+};