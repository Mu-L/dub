--- conflicted
+++ resolved
@@ -1,10 +1,4 @@
-<<<<<<< HEAD
-import { WorkspaceWithUsers } from "@/lib/types";
 import { Link, prisma } from "@dub/prisma";
-=======
-import { prisma } from "@/lib/prisma";
-import { Link } from "@prisma/client";
->>>>>>> e20dd787
 import { DubApiError } from "../errors";
 
 interface GetLinkParams {
