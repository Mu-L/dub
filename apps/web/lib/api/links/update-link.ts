import { isStored, storage } from "@/lib/storage";
import { recordLink } from "@/lib/tinybird";
import { LinkProps, ProcessedLinkProps } from "@/lib/types";
import { propagateWebhookTriggerChanges } from "@/lib/webhook/update-webhook";
import { prisma } from "@dub/prisma";
import { Prisma } from "@dub/prisma/client";
import {
  R2_URL,
  getParamsFromURL,
  linkConstructorSimple,
  nanoid,
  truncate,
} from "@dub/utils";
import { waitUntil } from "@vercel/functions";
import { combineTagIds } from "../tags/combine-tag-ids";
import { createId } from "../utils";
import { linkCache } from "./cache";
import { transformLink } from "./utils";

export async function updateLink({
  oldLink,
  updatedLink,
}: {
  oldLink: { domain: string; key: string; image?: string | null };
  updatedLink: ProcessedLinkProps &
    Pick<LinkProps, "id" | "clicks" | "lastClicked" | "updatedAt">;
}) {
  let {
    id,
    domain,
    key,
    url,
    expiresAt,
    title,
    description,
    image,
    proxy,
    geo,
    publicStats,
  } = updatedLink;
  const changedKey = key.toLowerCase() !== oldLink.key.toLowerCase();
  const changedDomain = domain !== oldLink.domain;

  const { utm_source, utm_medium, utm_campaign, utm_term, utm_content } =
    getParamsFromURL(url);

  // exclude fields that should not be updated
  const {
    id: _,
    clicks,
    lastClicked,
    updatedAt,
    tagId,
    tagIds,
    tagNames,
    webhookIds,
    ...rest
  } = updatedLink;

  const combinedTagIds = combineTagIds({ tagId, tagIds });

  const imageUrlNonce = nanoid(7);

  const response = await prisma.link.update({
    where: {
      id,
    },
    data: {
      ...rest,
      key,
      shortLink: linkConstructorSimple({
        domain: updatedLink.domain,
        key: updatedLink.key,
      }),
      title: truncate(title, 120),
      description: truncate(description, 240),
      image:
        proxy && image && !isStored(image)
          ? `${R2_URL}/images/${id}_${imageUrlNonce}`
          : image,
      utm_source: utm_source || null,
      utm_medium: utm_medium || null,
      utm_campaign: utm_campaign || null,
      utm_term: utm_term || null,
      utm_content: utm_content || null,
      expiresAt: expiresAt ? new Date(expiresAt) : null,
      geo: geo || Prisma.JsonNull,

      // Associate tags by tagNames
      ...(tagNames &&
        updatedLink.projectId && {
          tags: {
            deleteMany: {},
            create: tagNames.map((tagName, idx) => ({
              tag: {
                connect: {
                  name_projectId: {
                    name: tagName,
                    projectId: updatedLink.projectId as string,
                  },
                },
              },
              createdAt: new Date(new Date().getTime() + idx * 100), // increment by 100ms for correct order
            })),
          },
        }),

      // Associate tags by IDs (takes priority over tagNames)
      ...(combinedTagIds && {
        tags: {
          deleteMany: {},
          create: combinedTagIds.map((tagId, idx) => ({
            tagId,
            createdAt: new Date(new Date().getTime() + idx * 100), // increment by 100ms for correct order
          })),
        },
      }),

      // Webhooks
      ...(webhookIds && {
        webhooks: {
          deleteMany: {},
          createMany: {
            data: webhookIds.map((webhookId) => ({
              webhookId,
            })),
          },
        },
      }),

      // Shared dashboard
      ...(publicStats && {
        dashboard: {
          create: {
            id: createId({ prefix: "dash_" }),
            projectId: updatedLink.projectId,
            userId: updatedLink.userId,
          },
        },
      }),
    },
    include: {
      tags: {
        select: {
          tag: {
            select: {
              id: true,
              name: true,
              color: true,
            },
          },
        },
        orderBy: {
          createdAt: "asc",
        },
      },
      webhooks: webhookIds ? true : false,
    },
  });

  waitUntil(
    Promise.allSettled([
      // record link in Redis
      linkCache.set(response),

      // record link in Tinybird
<<<<<<< HEAD
      recordLink({
        link_id: response.id,
        domain: response.domain,
        key: response.key,
        url: response.url,
        tag_ids: response.tags.map(({ tag }) => tag.id),
        folder_id: response.folderId,
        program_id: response.programId ?? "",
        workspace_id: response.projectId,
        created_at: response.createdAt,
      }),
=======
      recordLink(response),
>>>>>>> 03093040

      // if key is changed: delete the old key in Redis
      (changedDomain || changedKey) && linkCache.delete(oldLink),

      // if proxy is true and image is not stored in R2, upload image to R2
      proxy &&
        image &&
        !isStored(image) &&
        storage.upload(`images/${id}_${imageUrlNonce}`, image, {
          width: 1200,
          height: 630,
        }),
      // if there's a valid old image and it starts with the same link ID but is different from the new image, delete it
      oldLink.image &&
        oldLink.image.startsWith(`${R2_URL}/images/${id}`) &&
        oldLink.image !== image &&
        storage.delete(oldLink.image.replace(`${R2_URL}/`, "")),

      webhookIds != undefined &&
        propagateWebhookTriggerChanges({
          webhookIds,
        }),
    ]),
  );

  return transformLink(response);
}<|MERGE_RESOLUTION|>--- conflicted
+++ resolved
@@ -164,21 +164,7 @@
       linkCache.set(response),
 
       // record link in Tinybird
-<<<<<<< HEAD
-      recordLink({
-        link_id: response.id,
-        domain: response.domain,
-        key: response.key,
-        url: response.url,
-        tag_ids: response.tags.map(({ tag }) => tag.id),
-        folder_id: response.folderId,
-        program_id: response.programId ?? "",
-        workspace_id: response.projectId,
-        created_at: response.createdAt,
-      }),
-=======
       recordLink(response),
->>>>>>> 03093040
 
       // if key is changed: delete the old key in Redis
       (changedDomain || changedKey) && linkCache.delete(oldLink),
