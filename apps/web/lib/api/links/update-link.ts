--- conflicted
+++ resolved
@@ -12,11 +12,8 @@
 } from "@dub/utils";
 import { Prisma } from "@prisma/client";
 import { waitUntil } from "@vercel/functions";
-<<<<<<< HEAD
+import { createId } from "../utils";
 import { linkCache } from "./cache";
-=======
-import { createId } from "../utils";
->>>>>>> 1266fec3
 import { combineTagIds, transformLink } from "./utils";
 
 export async function updateLink({
