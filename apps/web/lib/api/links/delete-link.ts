--- conflicted
+++ resolved
@@ -17,6 +17,14 @@
 
   waitUntil(
     Promise.allSettled([
+      // if there's a valid image and it has the same link ID, delete it
+      link.image &&
+        link.image.startsWith(`${R2_URL}/images/${link.id}`) &&
+        storage.delete(link.image.replace(`${R2_URL}/`, "")),
+
+      // Remove the link from Redis
+      linkCache.delete(link),
+
       // Record link in the Tinybird
       recordLink({
         link_id: link.id,
@@ -28,15 +36,6 @@
         created_at: link.createdAt,
         deleted: true,
       }),
-<<<<<<< HEAD
-
-      // Remove image from R2 storage if it exists
-      link.image &&
-        link.image.startsWith(`${R2_URL}/images/${link.id}`) &&
-        storage.delete(link.image.replace(`${R2_URL}/`, "")),
-
-      // Remove the link from Redis
-      linkCache.delete(link),
 
       // Decrement the links count for the workspace
       link.projectId &&
@@ -50,8 +49,6 @@
             },
           },
         }),
-=======
->>>>>>> 1266fec3
     ]),
   );
 
