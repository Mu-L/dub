import { storage } from "@/lib/storage";
import { recordLink } from "@/lib/tinybird";
import { redis } from "@/lib/upstash";
import { prisma } from "@dub/prisma";
import { R2_URL } from "@dub/utils";
import { waitUntil } from "@vercel/functions";

export async function deleteLink(linkId: string) {
  const link = await prisma.link.delete({
    where: {
      id: linkId,
    },
    include: {
      tags: true,
    },
  });
  waitUntil(
    Promise.allSettled([
      // if there's a valid image and it has the same link ID, delete it
      link.image &&
        link.image.startsWith(`${R2_URL}/images/${link.id}`) &&
        storage.delete(link.image.replace(`${R2_URL}/`, "")),
      redis.hdel(link.domain.toLowerCase(), link.key.toLowerCase()),
      recordLink({
        link_id: link.id,
        domain: link.domain,
        key: link.key,
        url: link.url,
        tag_ids: link.tags.map((tag) => tag.tagId),
<<<<<<< HEAD
        folder_id: link.folderId,
=======
        program_id: link.programId ?? "",
>>>>>>> b61153d8
        workspace_id: link.projectId,
        created_at: link.createdAt,
        deleted: true,
      }),
    ]),
  );

  return link;
}<|MERGE_RESOLUTION|>--- conflicted
+++ resolved
@@ -27,11 +27,8 @@
         key: link.key,
         url: link.url,
         tag_ids: link.tags.map((tag) => tag.tagId),
-<<<<<<< HEAD
         folder_id: link.folderId,
-=======
         program_id: link.programId ?? "",
->>>>>>> b61153d8
         workspace_id: link.projectId,
         created_at: link.createdAt,
         deleted: true,
