import { storage } from "@/lib/storage";
import { recordLinkTB, transformLinkTB } from "@/lib/tinybird";
import { prisma } from "@dub/prisma";
import { R2_URL } from "@dub/utils";
import { waitUntil } from "@vercel/functions";
import { linkCache } from "./cache";

export async function deleteLink(linkId: string) {
  const link = await prisma.link.delete({
    where: {
      id: linkId,
    },
    include: {
      tags: {
        select: {
          tag: true,
        },
      },
    },
  });

  waitUntil(
    Promise.allSettled([
      // if there's a valid image and it has the same link ID, delete it
      link.image &&
        link.image.startsWith(`${R2_URL}/images/${link.id}`) &&
        storage.delete(link.image.replace(`${R2_URL}/`, "")),

      // Remove the link from Redis
      linkCache.delete(link),

      // Record link in the Tinybird
<<<<<<< HEAD
      recordLink({
        link_id: link.id,
        domain: link.domain,
        key: link.key,
        url: link.url,
        tag_ids: link.tags.map((tag) => tag.tagId),
        folder_id: link.folderId,
        program_id: link.programId ?? "",
        workspace_id: link.projectId,
        created_at: link.createdAt,
=======
      recordLinkTB({
        ...transformLinkTB(link),
>>>>>>> 03093040
        deleted: true,
      }),
    ]),
  );

  return link;
}<|MERGE_RESOLUTION|>--- conflicted
+++ resolved
@@ -30,21 +30,8 @@
       linkCache.delete(link),
 
       // Record link in the Tinybird
-<<<<<<< HEAD
-      recordLink({
-        link_id: link.id,
-        domain: link.domain,
-        key: link.key,
-        url: link.url,
-        tag_ids: link.tags.map((tag) => tag.tagId),
-        folder_id: link.folderId,
-        program_id: link.programId ?? "",
-        workspace_id: link.projectId,
-        created_at: link.createdAt,
-=======
       recordLinkTB({
         ...transformLinkTB(link),
->>>>>>> 03093040
         deleted: true,
       }),
     ]),
