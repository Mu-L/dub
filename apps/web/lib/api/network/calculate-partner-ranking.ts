import { prisma } from "@dub/prisma";
import { Prisma } from "@dub/prisma/client";
import { ACME_PROGRAM_ID } from "@dub/utils";

export interface PartnerRankingFilters {
  partnerIds?: string[];
  status?: "discover" | "invited" | "recruited";
  country?: string;
  starred?: boolean;
}

export interface PartnerRankingParams extends PartnerRankingFilters {
  programId: string;
  page: number;
  pageSize: number;
  similarPrograms?: Array<{ programId: string; similarityScore: number }>;
}

/**
 * Partner Ranking Algorithm for Discovery
 * Ranks partners based on performance in similar programs only.
 *
 * Scoring Breakdown (0-65+ points):
 *
 * 1. Trusted Partner Bonus (200 points): Top priority boost
 *    - Partners with trustedAt IS NOT NULL get 200 bonus points
 *    - This ensures trusted partners appear at the very top
 *
 * 2. Similarity Score (0-50 points): Performance in similar programs
 *    - Sums weighted performance across similar programs (similarityScore > 0.3)
 *    - Each program's performance weighted by its similarity score
 *    - Partners with more similar programs score higher (capped at 50)
 *    - Includes: consistency (20%), conversion rate (10%), LTV (15%), commissions (5%)
 *
 * 3. Program Match Score (0-15 points): Count of similar programs
 *    - Rewards partners enrolled in many similar programs
 *    - 2 points per similar program (capped at 15)
 *
 * Final Score = Trusted Bonus + Similarity + Match (0-265+ points)
 *
 * Displayed Metrics:
 * - conversionRate: Average conversion rate across ALL programs the partner is enrolled in
 * - lastConversionAt: Most recent conversion date across ALL programs the partner is enrolled in
 *
 * Note: Ranking is primarily used for the "discover" tab. For "invited" and "recruited"
 * tabs, partners are sorted by date (most recent first).
 */
export async function calculatePartnerRanking({
  programId,
  partnerIds,
  country,
  starred,
  page,
  pageSize,
  status = "discover",
  similarPrograms = [],
}: PartnerRankingParams) {
  const conditions: Prisma.Sql[] = [
    Prisma.sql`p.discoverableAt IS NOT NULL`,
    Prisma.sql`(dp.ignoredAt IS NULL OR dp.id IS NULL)`,
    Prisma.sql`COALESCE(pe.conversionRate, 0) < 1`,
  ];

  if (partnerIds && partnerIds.length > 0) {
    conditions.push(Prisma.sql`p.id IN (${Prisma.join(partnerIds)})`);
  }

  if (country) {
    conditions.push(Prisma.sql`p.country = ${country}`);
  }

  if (status === "discover") {
    conditions.push(Prisma.sql`enrolled.id IS NULL`);
  } else if (status === "invited") {
    conditions.push(
      Prisma.sql`enrolled.status = 'invited' AND dp.invitedAt IS NOT NULL`,
    );
  } else if (status === "recruited") {
    conditions.push(
      Prisma.sql`enrolled.status = 'approved' AND dp.invitedAt IS NOT NULL`,
    );
  }

  if (starred === true) {
    conditions.push(Prisma.sql`dp.starredAt IS NOT NULL`);
  } else if (starred === false) {
    conditions.push(Prisma.sql`(dp.starredAt IS NULL OR dp.id IS NULL)`);
  }

  const whereClause = Prisma.join(conditions, " AND ");

  // Rank partners with no online presence lower
  const hasProfileCheck = Prisma.sql`(
    p.website IS NOT NULL OR
    p.youtube IS NOT NULL OR
    p.twitter IS NOT NULL OR
    p.linkedin IS NOT NULL OR
    p.instagram IS NOT NULL OR
    p.tiktok IS NOT NULL
  )`;

  const orderByClause =
    status === "discover"
      ? starred === true
        ? Prisma.sql`dp.starredAt ASC`
        : Prisma.sql`finalScore DESC, p.id ASC`
      : status === "invited"
        ? Prisma.sql`dp.invitedAt ASC`
        : Prisma.sql`enrolled.createdAt DESC, p.id ASC`;

  const offset = (page - 1) * pageSize;

  // Helper function to build discoverable partners filter with any alias
  const buildDiscoverablePartnersFilter = (alias: string) => {
    const conditions: Prisma.Sql[] = [
      Prisma.sql`${Prisma.raw(alias)}.discoverableAt IS NOT NULL`,
    ];

    if (partnerIds && partnerIds.length > 0) {
      conditions.push(
        Prisma.sql`${Prisma.raw(alias)}.id IN (${Prisma.join(partnerIds)})`,
      );
    }

    if (country) {
      conditions.push(Prisma.sql`${Prisma.raw(alias)}.country = ${country}`);
    }

    return Prisma.join(conditions, " AND ");
  };

  // OPTIMIZATION: Build filter for discoverable partners to reuse in subqueries
  // This dramatically reduces the dataset from 1.5M to 5,000 before expensive joins
  const discoverablePartnersFilter =
    buildDiscoverablePartnersFilter("p_filter");

  // Build filter for all-program metrics join (uses different alias)
  const discoverablePartnersAllProgramsFilter =
    buildDiscoverablePartnersFilter("p_filter_all");

  // Metrics across ALL programs (for display purposes)
  const allProgramMetricsJoin = Prisma.sql`LEFT JOIN (
    SELECT 
      pe_all.partnerId,
      MAX(pe_all.lastConversionAt) as lastConversionAt,
      AVG(COALESCE(pe_all.conversionRate, 0)) as avgConversionRate
    FROM ProgramEnrollment pe_all
    -- OPTIMIZATION: Only process enrollments for discoverable partners (using subquery to avoid JOIN)
    WHERE pe_all.partnerId IN (
      SELECT p_filter_all.id
      FROM Partner p_filter_all
      WHERE ${discoverablePartnersAllProgramsFilter}
    )
      AND pe_all.programId != ${ACME_PROGRAM_ID}
      AND pe_all.totalConversions > 0
    GROUP BY pe_all.partnerId
  ) allProgramMetrics ON allProgramMetrics.partnerId = p.id`;

  const similarProgramMetricsJoin =
    similarPrograms.length > 0
      ? Prisma.sql`LEFT JOIN (
      SELECT 
        pe2.partnerId,
        -- Similarity score: Sum weighted performance (0-50 points, no averaging)
        LEAST(50, SUM(
          (
            -- Individual program performance score (0-1 range per program)
            (COALESCE(pe2.consistencyScore, 50) / 100 * 0.20) +
            (CASE 
              WHEN COALESCE(pe2.conversionRate, 0) <= 0 THEN 0
              WHEN COALESCE(pe2.conversionRate, 0) >= 0.1 THEN 0.10
              ELSE (SQRT(LOG10(COALESCE(pe2.conversionRate, 0) * 1000 + 1)) * 40 / 100) * 0.10
            END) +
            (CASE 
              WHEN COALESCE(pe2.averageLifetimeValue, 0) <= 0 THEN 0
              WHEN COALESCE(pe2.averageLifetimeValue, 0) >= 10000 THEN 0.15
              ELSE (LOG10(COALESCE(pe2.averageLifetimeValue, 0) + 1) * 25 / 100) * 0.15
            END) +
            (CASE 
              WHEN COALESCE(pe2.totalCommissions, 0) <= 0 THEN 0
              WHEN COALESCE(pe2.totalCommissions, 0) >= 100000 THEN 0.05
              ELSE (LOG10(COALESCE(pe2.totalCommissions, 0) + 1) * 22 / 100) * 0.05
            END)
          ) * (CASE pe2.programId
            ${Prisma.join(
              similarPrograms.map(
                (sp) =>
                  Prisma.sql`WHEN ${sp.programId} THEN ${sp.similarityScore}`,
              ),
              " ",
            )}
            ELSE 0 END) * 50 -- Weight by similarity, scale to 0-50 range
        )) as similarityScore,
        -- Program match score: Count of similar programs (0-15 points)
        LEAST(15, COUNT(DISTINCT pe2.programId) * 2) as programMatchScore
      FROM ProgramEnrollment pe2
      -- OPTIMIZATION: Only process enrollments for discoverable partners (using subquery to avoid JOIN)
      WHERE pe2.partnerId IN (
        SELECT p_filter.id
        FROM Partner p_filter
        WHERE ${discoverablePartnersFilter}
      )
        AND pe2.programId IN (${Prisma.join(similarPrograms.map((sp) => sp.programId))})
        AND pe2.status = 'approved'
      GROUP BY pe2.partnerId
    ) similarProgramMetrics ON similarProgramMetrics.partnerId = p.id`
      : Prisma.sql`LEFT JOIN (
          SELECT 
            NULL as partnerId, 
            NULL as similarityScore, 
            NULL as programMatchScore
            WHERE FALSE
        ) similarProgramMetrics ON similarProgramMetrics.partnerId = p.id`;

  // Build discoverable partners subquery for main FROM clause
  const discoverablePartnersSubqueryFilter =
    buildDiscoverablePartnersFilter("p_sub");

  // Build discoverable partners filter for categories subquery
  const discoverablePartnersCategoriesFilter =
    buildDiscoverablePartnersFilter("p_cat");

  const partners = await prisma.$queryRaw<Array<any>>`
    SELECT 
      p.*,
      COALESCE(pe.lastConversionAt, allProgramMetrics.lastConversionAt) as lastConversionAt,
      COALESCE(pe.conversionRate, allProgramMetrics.avgConversionRate) as conversionRate,
      dp.starredAt,
      dp.ignoredAt,
      dp.invitedAt,
      partnerCategories.categories as categories,
      CASE WHEN enrolled.status = 'approved' THEN enrolled.createdAt ELSE NULL END as recruitedAt,
      preferredEarningStructuresData.preferredEarningStructures as preferredEarningStructures,
      salesChannelsData.salesChannels as salesChannels,
      
      -- Pre-compute hasProfileCheck for faster sorting
      ${hasProfileCheck} as hasProfile,

<<<<<<< HEAD
      -- FINAL SCORE (0-265+ points): Similarity-based ranking for discovery
      -- Trusted partners (trustedAt IS NOT NULL) get 200 bonus points to rank at the top
      (
=======
      -- FINAL SCORE (0-765+ points): Similarity-based ranking for discovery
      -- Trusted partners (trustedAt IS NOT NULL) get 200 bonus points to rank at the top
      -- Partners with profiles get 500 bonus points to ensure they rank above those without profiles
      (
        -- Profile bonus: 500 points for partners with online presence (ensures they rank above those without)
        CASE WHEN ${hasProfileCheck} THEN 500 ELSE 0 END +
>>>>>>> b7a62786
        -- Trusted partner bonus: 200 points for partners with trustedAt set
        CASE WHEN p.trustedAt IS NOT NULL THEN 200 ELSE 0 END +
        COALESCE(similarProgramMetrics.similarityScore, 0) +
        COALESCE(similarProgramMetrics.programMatchScore, 0)
      ) as finalScore
    FROM (
      -- OPTIMIZATION: Filter to discoverable partners FIRST using subquery
      -- This dramatically reduces the dataset from 1.5M to 5,000 before expensive joins
      SELECT p_sub.*
      FROM Partner p_sub
      WHERE ${discoverablePartnersSubqueryFilter}
    ) p
   
    -- Current program enrollment (for display metrics and filtering)
    LEFT JOIN ProgramEnrollment pe ON pe.partnerId = p.id AND pe.programId = ${programId}
   
    -- Enrollment status for the current program
    LEFT JOIN ProgramEnrollment enrolled ON enrolled.partnerId = p.id AND enrolled.programId = ${programId}
   
    -- Discovered partner metadata
    LEFT JOIN DiscoveredPartner dp ON dp.partnerId = p.id AND dp.programId = ${programId}

    ${allProgramMetricsJoin}

    ${similarProgramMetricsJoin}

    -- OPTIMIZATION: Only get categories for discoverable partners
    LEFT JOIN (
      SELECT 
        pe5.partnerId,
        GROUP_CONCAT(DISTINCT pc.category ORDER BY pc.category SEPARATOR ',') as categories
      FROM ProgramEnrollment pe5
      JOIN ProgramCategory pc ON pc.programId = pe5.programId
      WHERE pe5.partnerId IN (
        SELECT p_cat.id
        FROM Partner p_cat
        WHERE ${discoverablePartnersCategoriesFilter}
      )
        AND pe5.status = 'approved'
      GROUP BY pe5.partnerId
    ) partnerCategories ON partnerCategories.partnerId = p.id

    -- OPTIMIZATION: Only get preferred earning structures for discoverable partners
    LEFT JOIN (
      SELECT 
        ppes.partnerId,
        GROUP_CONCAT(DISTINCT ppes.preferredEarningStructure ORDER BY ppes.preferredEarningStructure SEPARATOR ',') as preferredEarningStructures
      FROM PartnerPreferredEarningStructure ppes
      WHERE ppes.partnerId IN (
        SELECT p_filter.id
        FROM Partner p_filter
        WHERE ${buildDiscoverablePartnersFilter("p_filter")}
      )
      GROUP BY ppes.partnerId
    ) preferredEarningStructuresData ON preferredEarningStructuresData.partnerId = p.id

    -- OPTIMIZATION: Only get sales channels for discoverable partners
    LEFT JOIN (
      SELECT 
        psc.partnerId,
        GROUP_CONCAT(DISTINCT psc.salesChannel ORDER BY psc.salesChannel SEPARATOR ',') as salesChannels
      FROM PartnerSalesChannel psc
      WHERE psc.partnerId IN (
        SELECT p_filter.id
        FROM Partner p_filter
        WHERE ${buildDiscoverablePartnersFilter("p_filter")}
      )
      GROUP BY psc.partnerId
    ) salesChannelsData ON salesChannelsData.partnerId = p.id

    WHERE ${whereClause}
    ORDER BY ${orderByClause}
    LIMIT ${pageSize} OFFSET ${offset}
  `;

  return partners;
}<|MERGE_RESOLUTION|>--- conflicted
+++ resolved
@@ -236,18 +236,12 @@
       -- Pre-compute hasProfileCheck for faster sorting
       ${hasProfileCheck} as hasProfile,
 
-<<<<<<< HEAD
-      -- FINAL SCORE (0-265+ points): Similarity-based ranking for discovery
-      -- Trusted partners (trustedAt IS NOT NULL) get 200 bonus points to rank at the top
-      (
-=======
       -- FINAL SCORE (0-765+ points): Similarity-based ranking for discovery
       -- Trusted partners (trustedAt IS NOT NULL) get 200 bonus points to rank at the top
       -- Partners with profiles get 500 bonus points to ensure they rank above those without profiles
       (
         -- Profile bonus: 500 points for partners with online presence (ensures they rank above those without)
         CASE WHEN ${hasProfileCheck} THEN 500 ELSE 0 END +
->>>>>>> b7a62786
         -- Trusted partner bonus: 200 points for partners with trustedAt set
         CASE WHEN p.trustedAt IS NOT NULL THEN 200 ELSE 0 END +
         COALESCE(similarProgramMetrics.similarityScore, 0) +
