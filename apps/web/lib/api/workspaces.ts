--- conflicted
+++ resolved
@@ -1,17 +1,7 @@
-<<<<<<< HEAD
-import { dub } from "@/lib/dub";
-import { prisma } from "@/lib/prisma";
-=======
-import { deleteDomainAndLinks } from "@/lib/api/domains";
->>>>>>> a0099a72
 import { storage } from "@/lib/storage";
 import { cancelSubscription } from "@/lib/stripe";
 import { WorkspaceProps } from "@/lib/types";
-<<<<<<< HEAD
-=======
-import { formatRedisLink, redis } from "@/lib/upstash";
 import { prisma } from "@dub/prisma";
->>>>>>> a0099a72
 import {
   APP_DOMAIN_WITH_NGROK,
   DUB_DOMAINS_ARRAY,
@@ -59,46 +49,12 @@
     workspace.logo &&
       workspace.logo.startsWith(`${R2_URL}/logos/${workspace.id}`) &&
       storage.delete(workspace.logo.replace(`${R2_URL}/`, "")),
-
-    // Set the referral link to `/deleted/[slug]`
-    workspace.referralLinkId &&
-      dub.links.update(workspace.referralLinkId, {
-        key: `/deleted/${workspace.slug}-${workspace.id}`,
-        archived: true,
-        identifier: `/deleted/${workspace.slug}-${workspace.id}`,
-      }),
   ]);
 
-<<<<<<< HEAD
   waitUntil(
     queueWorkspaceDeletion({
       workspaceId: workspace.id,
     }),
-=======
-      await Promise.allSettled([
-        // delete workspace logo if it's a custom logo stored in R2
-        workspace.logo &&
-          workspace.logo.startsWith(`${R2_URL}/logos/${workspace.id}`) &&
-          storage.delete(workspace.logo.replace(`${R2_URL}/`, "")),
-        // if they have a Stripe subscription, cancel it
-        workspace.stripeId && cancelSubscription(workspace.stripeId),
-        // delete the workspace
-        prisma.project.delete({
-          where: {
-            slug: workspace.slug,
-          },
-        }),
-        prisma.user.updateMany({
-          where: {
-            defaultWorkspace: workspace.slug,
-          },
-          data: {
-            defaultWorkspace: null,
-          },
-        }),
-      ]);
-    })(),
->>>>>>> a0099a72
   );
 }
 
