--- conflicted
+++ resolved
@@ -1,15 +1,9 @@
 import { deleteDomainAndLinks } from "@/lib/api/domains";
-<<<<<<< HEAD
-import { dub } from "@/lib/dub";
-=======
-import { prisma } from "@/lib/prisma";
->>>>>>> 1e2a76f9
 import { storage } from "@/lib/storage";
 import { cancelSubscription } from "@/lib/stripe";
 import { recordLink } from "@/lib/tinybird";
 import { WorkspaceProps } from "@/lib/types";
 import { formatRedisLink, redis } from "@/lib/upstash";
-import { prisma } from "@dub/prisma";
 import {
   DUB_DOMAINS_ARRAY,
   LEGAL_USER_ID,
