--- conflicted
+++ resolved
@@ -25,8 +25,9 @@
     });
   }
 
-<<<<<<< HEAD
-  return ProgramSchema.parse(
+  return ProgramSchema.extend({
+    inviteEmailData: programInviteEmailDataSchema,
+  }).parse(
     includeCategories
       ? {
           ...program,
@@ -35,9 +36,4 @@
         }
       : program,
   );
-=======
-  return ProgramSchema.extend({
-    inviteEmailData: programInviteEmailDataSchema,
-  }).parse(program);
->>>>>>> a24cbf63
 };