import { ipAddress } from "@vercel/functions";
import { getToken } from "next-auth/jwt";
import { headers } from "next/headers";
import { NextRequest } from "next/server";
import { ratelimit } from "../upstash";
import { DubApiError } from "./errors";

export const parseRequestBody = async (req: Request) => {
  try {
    return await req.json();
  } catch (e) {
    throw new DubApiError({
      code: "bad_request",
      message:
        "Invalid JSON format in request body. Please ensure the request body is a valid JSON object.",
    });
  }
};

export const ratelimitOrThrow = async (
  req: NextRequest,
  identifier?: string,
) => {
  // Rate limit if user is not logged in
  const session = await getToken({
    req,
    secret: process.env.NEXTAUTH_SECRET,
  });
  if (!session?.email) {
    const ip = ipAddress(req);
    const { success } = await ratelimit().limit(
      `${identifier || "ratelimit"}:${ip}`,
    );
    if (!success) {
      throw new DubApiError({
        code: "rate_limit_exceeded",
        message: "Don't DDoS me pls 🥺",
      });
    }
  }
};

export const getIP = () => {
  const FALLBACK_IP_ADDRESS = "0.0.0.0";
  const forwardedFor = headers().get("x-forwarded-for");

  if (forwardedFor) {
    return forwardedFor.split(",")[0] ?? FALLBACK_IP_ADDRESS;
  }

  return headers().get("x-real-ip") ?? FALLBACK_IP_ADDRESS;
<<<<<<< HEAD
};

const prefixes = [
  "user_",
  "link_",
  "tag_",
  "dom_",
  "po_",
  "dash_",
  "int_",
  "app_",
  "cus_",
  "utm_",
  "wh_",
  "pgi_",
  "pge_",
  "pn_",
  "cm_",
  "pga_",
  "dub_embed_",
  "inv_",
  "rw_",
  "fold_",
  "prog_",
] as const;

export const createId = ({
  prefix,
  length = 24,
}: {
  prefix?: (typeof prefixes)[number];
  length?: number;
}) => {
  return `${prefix || ""}${nanoid(length)}`;
=======
>>>>>>> 10f50017
};<|MERGE_RESOLUTION|>--- conflicted
+++ resolved
@@ -49,41 +49,4 @@
   }
 
   return headers().get("x-real-ip") ?? FALLBACK_IP_ADDRESS;
-<<<<<<< HEAD
-};
-
-const prefixes = [
-  "user_",
-  "link_",
-  "tag_",
-  "dom_",
-  "po_",
-  "dash_",
-  "int_",
-  "app_",
-  "cus_",
-  "utm_",
-  "wh_",
-  "pgi_",
-  "pge_",
-  "pn_",
-  "cm_",
-  "pga_",
-  "dub_embed_",
-  "inv_",
-  "rw_",
-  "fold_",
-  "prog_",
-] as const;
-
-export const createId = ({
-  prefix,
-  length = 24,
-}: {
-  prefix?: (typeof prefixes)[number];
-  length?: number;
-}) => {
-  return `${prefix || ""}${nanoid(length)}`;
-=======
->>>>>>> 10f50017
 };