--- conflicted
+++ resolved
@@ -2,13 +2,10 @@
 import { nanoid } from "@dub/utils";
 import { Link, Project } from "@prisma/client";
 import { createId } from "../api/create-id";
-<<<<<<< HEAD
+
 import { recordLeadWithTimestamp } from "../tinybird";
+import { logImportError } from "../tinybird/log-import-error";
 import { recordFakeClick } from "../tinybird/record-fake-click";
-=======
-import { recordClick, recordLeadWithTimestamp } from "../tinybird";
-import { logImportError } from "../tinybird/log-import-error";
->>>>>>> f9ea5e0a
 import { redis } from "../upstash";
 import { PartnerStackApi } from "./api";
 import {
