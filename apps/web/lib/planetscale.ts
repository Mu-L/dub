--- conflicted
+++ resolved
@@ -1,10 +1,6 @@
 import { nanoid, punyEncode } from "@dub/utils";
 import { connect } from "@planetscale/database";
-<<<<<<< HEAD
-import { Customer, Project, User } from "@prisma/client";
-=======
 import { Customer, Project } from "@prisma/client";
->>>>>>> 808b65cc
 import { DomainProps } from "./types";
 
 export const DATABASE_URL =
@@ -144,43 +140,6 @@
   }
 }
 
-<<<<<<< HEAD
-export const getToken = async (hashedKey: string) => {
-  const { rows } = await conn.execute<User>(
-    "SELECT * FROM User WHERE User.ID IN (SELECT userId FROM Token WHERE hashedKey = ? AND userId IS NOT NULL) LIMIT 1",
-    [hashedKey],
-  );
-
-  return rows.length > 0 ? rows[0] : null;
-};
-
-export const updateTokenLastUsed = async (hashedKey: string) => {
-  return await conn.execute(
-    "UPDATE Token SET lastUsed = NOW() WHERE hashedKey = ?",
-    [hashedKey],
-  );
-};
-
-export const getWorkspaceById = async (workspaceId: string) => {
-  const { rows } = await conn.execute<Project>(
-    "SELECT * FROM Project WHERE id = ? LIMIT 1",
-    [workspaceId.replace("ws_", "")],
-  );
-
-  return rows && Array.isArray(rows) && rows.length > 0 ? rows[0] : null;
-};
-
-export const getWorkspaceBySlug = async (workspaceSlug: string) => {
-  const { rows } = await conn.execute<Project>(
-    "SELECT * FROM Project WHERE slug = ? LIMIT 1",
-    [workspaceSlug],
-  );
-
-  return rows && Array.isArray(rows) && rows.length > 0 ? rows[0] : null;
-};
-
-=======
->>>>>>> 808b65cc
 export const createCustomer = async ({
   id,
   name,
@@ -205,7 +164,6 @@
   );
 };
 
-<<<<<<< HEAD
 export const getCustomer = async (params: GetCustomerParams) => {
   const { externalId } = params;
 
@@ -228,19 +186,4 @@
 
     return rows && Array.isArray(rows) && rows.length > 0 ? rows[0] : null;
   }
-=======
-export const getCustomer = async ({
-  externalId,
-  workspaceId,
-}: {
-  externalId: string;
-  workspaceId: string;
-}) => {
-  const { rows } = await conn.execute<Customer>(
-    "SELECT * FROM Customer WHERE externalId = ? AND projectId = ? LIMIT 1",
-    [externalId, workspaceId],
-  );
-
-  return rows && Array.isArray(rows) && rows.length > 0 ? rows[0] : null;
->>>>>>> 808b65cc
 };