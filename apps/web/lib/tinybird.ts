import {
  LOCALHOST_GEO_DATA,
  capitalize,
  getDomainWithoutWWW,
  LOCALHOST_IP,
  nanoid,
} from "@dub/utils";
import { ipAddress } from "@vercel/edge";
import { NextRequest, userAgent } from "next/server";
import { conn } from "./planetscale";
import { ratelimit } from "./upstash";
import { detectBot } from "./middleware/utils";

/**
 * Recording clicks with geo, ua, referer and timestamp data
 * If key is not specified, record click as the root click ("_root", e.g. dub.sh, vercel.fyi)
 **/
export async function recordClick({
  req,
  id,
  domain,
  key,
  url,
<<<<<<< HEAD
  projectId,
=======
>>>>>>> 7f083ad8
}: {
  req: NextRequest;
  id: string;
  domain: string;
  key?: string;
  url?: string;
<<<<<<< HEAD
  projectId?: string;
=======
>>>>>>> 7f083ad8
}) {
  const isBot = detectBot(req);
  if (isBot) {
    return null;
  }
  const geo = process.env.VERCEL === "1" ? req.geo : LOCALHOST_GEO_DATA;
  const ua = userAgent(req);
  const referer = req.headers.get("referer");
  const ip = ipAddress(req) || LOCALHOST_IP;
  // if in production / preview env, deduplicate clicks from the same IP, domain and key – only record 1 click per hour
  if (process.env.VERCEL === "1") {
    const { success } = await ratelimit(2, "1 h").limit(
      `recordClick:${ip}:${domain.toLowerCase()}:${
        key?.toLowerCase() || "_root"
      }`,
    );
    if (!success) {
      return null;
    }
  }

  const payload = {
    timestamp: new Date(Date.now()).toISOString(),
    country: geo?.country || "Unknown",
    city: geo?.city || "Unknown",
    region: geo?.region || "Unknown",
    latitude: geo?.latitude || "Unknown",
    longitude: geo?.longitude || "Unknown",
    device: ua.device.type ? capitalize(ua.device.type) : "Desktop",
    device_vendor: ua.device.vendor || "Unknown",
    device_model: ua.device.model || "Unknown",
    browser: ua.browser.name || "Unknown",
    browser_version: ua.browser.version || "Unknown",
    engine: ua.engine.name || "Unknown",
    engine_version: ua.engine.version || "Unknown",
    os: ua.os.name || "Unknown",
    os_version: ua.os.version || "Unknown",
    cpu_architecture: ua.cpu?.architecture || "Unknown",
    ua: ua.ua || "Unknown",
    bot: ua.isBot,
    referer: referer ? getDomainWithoutWWW(referer) || "(direct)" : "(direct)",
    referer_url: referer || "(direct)",
  };

  return await Promise.allSettled([
    fetch(
      "https://api.us-east.tinybird.co/v0/events?name=click_events&wait=true",
      {
        method: "POST",
        headers: {
          Authorization: `Bearer ${process.env.TINYBIRD_API_KEY}`,
        },
        body: JSON.stringify({
          ...payload,
          domain,
          key: key || "_root",
        }),
      },
    ).then((res) => res.json()),

    fetch(
      "https://api.us-east.tinybird.co/v0/events?name=dub_click_events&wait=true",
      {
        method: "POST",
        headers: {
          Authorization: `Bearer ${process.env.TINYBIRD_API_KEY}`,
        },
        body: JSON.stringify({
          ...payload,
<<<<<<< HEAD
          click_id: nanoid(),
=======
          click_id: nanoid(12),
>>>>>>> 7f083ad8
          link_id: id,
          alias_link_id: "",
          url: url || "",
        }),
      },
    ).then((res) => res.json()),

    // increment the click count for the link if key is specified (not root click)
    // also increment the usage count for the project, and then we have a cron that will reset it at the start of new billing cycle
    key
      ? [
          conn.execute(
            "UPDATE Link SET clicks = clicks + 1, lastClicked = NOW() WHERE domain = ? AND `key` = ?",
            [domain, key],
          ),
          conn.execute(
            "UPDATE Project p JOIN Link l ON p.id = l.projectId SET p.usage = p.usage + 1 WHERE domain = ? AND `key` = ?",
            [domain, key],
          ),
        ]
      : conn.execute(
          "UPDATE Domain SET clicks = clicks + 1, lastClicked = NOW() WHERE slug = ?",
          [domain],
        ),
  ]);
}

// WIP, still needs testing
export async function deleteClickData({
  domain,
  key,
}: {
  domain: string;
  key: string;
}) {
  if (!domain || !key) {
    return null;
  }
  const deleteCondition = `domain='${domain}' AND key='${key}'`;
  const response = await fetch(
    "https://api.tinybird.co/v0/datasources/click_events/delete",
    {
      method: "POST",
      headers: {
        Authorization: `Bearer ${process.env.TINYBIRD_API_KEY}`,
        "Content-Type": "application/x-www-form-urlencoded",
      },
      body: `delete_condition=${encodeURIComponent(deleteCondition)}`,
    },
  ).then((res) => res.json());
  console.log({ response });
  return response;
}<|MERGE_RESOLUTION|>--- conflicted
+++ resolved
@@ -21,20 +21,12 @@
   domain,
   key,
   url,
-<<<<<<< HEAD
-  projectId,
-=======
->>>>>>> 7f083ad8
 }: {
   req: NextRequest;
   id: string;
   domain: string;
   key?: string;
   url?: string;
-<<<<<<< HEAD
-  projectId?: string;
-=======
->>>>>>> 7f083ad8
 }) {
   const isBot = detectBot(req);
   if (isBot) {
@@ -104,11 +96,7 @@
         },
         body: JSON.stringify({
           ...payload,
-<<<<<<< HEAD
-          click_id: nanoid(),
-=======
           click_id: nanoid(12),
->>>>>>> 7f083ad8
           link_id: id,
           alias_link_id: "",
           url: url || "",
