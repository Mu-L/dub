--- conflicted
+++ resolved
@@ -23,7 +23,6 @@
   FOLDER_WORKSPACE_ACCESS,
 } from "./folder/constants";
 import { WEBHOOK_TRIGGER_DESCRIPTIONS } from "./webhook/constants";
-import { BountySchema, BountySubmissionSchema } from "./zod/schemas/bounties";
 import {
   bountyPerformanceLogicSchema,
   BountySchema,
@@ -513,10 +512,6 @@
 
 export type LeadEventTB = z.infer<typeof leadEventSchemaTB>;
 
-<<<<<<< HEAD
-export type BountyProps = z.infer<typeof BountySchema>;
-
-=======
 export type GroupProps = z.infer<typeof GroupSchema>;
 
 export type GroupExtendedProps = z.infer<typeof GroupSchemaExtended>;
@@ -529,5 +524,4 @@
 
 export type BountyExtendedProps = z.infer<typeof BountySchemaExtended>;
 
->>>>>>> c43e7739
 export type BountySubmissionProps = z.infer<typeof BountySubmissionSchema>;