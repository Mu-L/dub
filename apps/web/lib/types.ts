import z from "@/lib/zod";
import {
  PartnerBountySchema,
  PartnerEarningsSchema,
  PartnerProfileCustomerSchema,
  PartnerProfileLinkSchema,
} from "@/lib/zod/schemas/partner-profile";
import { DirectorySyncProviders } from "@boxyhq/saml-jackson";
import {
  CommissionStatus,
  FolderUserRole,
  Link,
  PartnerGroup,
  PayoutStatus,
  Prisma,
  ProgramEnrollmentStatus,
  Project,
  User,
  UtmTemplate,
  Webhook,
} from "@dub/prisma/client";
import { RESOURCE_COLORS } from "../ui/colors";
import {
  FOLDER_PERMISSIONS,
  FOLDER_WORKSPACE_ACCESS,
} from "./folder/constants";
import { WEBHOOK_TRIGGER_DESCRIPTIONS } from "./webhook/constants";
import {
  BountyListSchema,
  BountySchema,
  BountySchemaExtended,
  BountySubmissionExtendedSchema,
  getBountySubmissionsQuerySchema,
  SUBMISSION_REQUIREMENTS,
} from "./zod/schemas/bounties";
import {
  clickEventResponseSchema,
  clickEventSchemaTB,
} from "./zod/schemas/clicks";
import { CommissionEnrichedSchema } from "./zod/schemas/commissions";
import { customerActivityResponseSchema } from "./zod/schemas/customer-activity";
import {
  CustomerEnrichedSchema,
  CustomerSchema,
} from "./zod/schemas/customers";
import { dashboardSchema } from "./zod/schemas/dashboard";
import { DiscountSchema } from "./zod/schemas/discount";
import { FolderSchema } from "./zod/schemas/folders";
import {
  additionalPartnerLinkSchema,
  GroupSchema,
  GroupSchemaExtended,
  PartnerGroupDefaultLinkSchema,
} from "./zod/schemas/groups";
import { integrationSchema } from "./zod/schemas/integration";
import { InvoiceSchema } from "./zod/schemas/invoices";
import {
  leadEventResponseSchema,
  leadEventSchemaTB,
  trackLeadResponseSchema,
} from "./zod/schemas/leads";
import {
  ABTestVariantsSchema,
  createLinkBodySchema,
} from "./zod/schemas/links";
import { MessageSchema } from "./zod/schemas/messages";
import { createOAuthAppSchema, oAuthAppSchema } from "./zod/schemas/oauth";
import {
  DiscoverablePartnerSchema,
  PartnerConversionScoreSchema,
} from "./zod/schemas/partner-discovery";
import {
  createPartnerSchema,
  EnrolledPartnerSchema,
  EnrolledPartnerSchemaExtended,
  PartnerSchema,
  WebhookPartnerSchema,
} from "./zod/schemas/partners";
import {
  PartnerPayoutResponseSchema,
  PayoutResponseSchema,
  PayoutSchema,
} from "./zod/schemas/payouts";
import { programLanderSchema } from "./zod/schemas/program-lander";
import { programDataSchema } from "./zod/schemas/program-onboarding";
import {
  PartnerCommentSchema,
  PartnerProgramInviteSchema,
  ProgramEnrollmentSchema,
  ProgramInviteSchema,
  ProgramMetricsSchema,
  ProgramPartnerLinkSchema,
  ProgramSchema,
  ProgramWithLanderDataSchema,
} from "./zod/schemas/programs";
import {
  rewardConditionsArraySchema,
  rewardConditionSchema,
  rewardConditionsSchema,
  rewardContextSchema,
  RewardSchema,
} from "./zod/schemas/rewards";
import {
  saleEventResponseSchema,
  saleEventSchemaTB,
  trackSaleResponseSchema,
} from "./zod/schemas/sales";
import { tokenSchema } from "./zod/schemas/token";
import { usageResponse } from "./zod/schemas/usage";
import {
  createWebhookSchema,
  webhookEventSchemaTB,
  WebhookSchema,
} from "./zod/schemas/webhooks";
import {
  WORKFLOW_ATTRIBUTES,
  WORKFLOW_COMPARISON_OPERATORS,
  workflowActionSchema,
  workflowConditionSchema,
} from "./zod/schemas/workflows";
import { workspacePreferencesSchema } from "./zod/schemas/workspace-preferences";

export type LinkProps = Link;

// used on client side (e.g. Link builder)
// TODO: standardize this with ExpandedLink
export interface ExpandedLinkProps extends LinkProps {
  tags: TagProps[];
  webhookIds: string[];
  dashboardId: string | null;
  user?: UserProps;
}

export interface SimpleLinkProps {
  domain: string;
  key: string;
  url: string;
}

export interface QRLinkProps {
  domain: string;
  key?: string;
  url?: string;
}

export interface RedisLinkProps {
  id: string;
  url?: string;
  trackConversion?: boolean;
  password?: boolean;
  proxy?: boolean;
  rewrite?: boolean;
  expiresAt?: Date;
  expiredUrl?: string;
  ios?: string;
  android?: string;
  geo?: object;
  doIndex?: boolean;
  projectId?: string;
  webhookIds?: string[];
  programId?: string;
  partnerId?: string;
  partner?: Pick<PartnerProps, "id" | "name" | "image">;
  discount?: Pick<
    DiscountProps,
    "id" | "amount" | "type" | "maxDuration" | "couponId" | "couponTestId"
  >;
  testVariants?: z.infer<typeof ABTestVariantsSchema>;
  testCompletedAt?: Date;
}

export type ResourceColorsEnum = (typeof RESOURCE_COLORS)[number];

export interface TagProps {
  id: string;
  name: string;
  color: ResourceColorsEnum;
}

export type UtmTemplateProps = UtmTemplate;
export type UtmTemplateWithUserProps = UtmTemplateProps & {
  user?: UserProps;
};

export type PlanProps = (typeof plans)[number];

export type RoleProps = (typeof roles)[number];

export type BetaFeatures = "noDubLink" | "abTesting";

export interface WorkspaceProps extends Project {
  logo: string | null;
  plan: PlanProps;
  domains: {
    slug: string;
    primary: boolean;
    verified: boolean;
  }[];
  users: {
    role: RoleProps;
    defaultFolderId: string | null;
  }[];
  flags?: {
    [key in BetaFeatures]: boolean;
  };
  store: Record<string, any> | null;
}

export interface ExtendedWorkspaceProps extends WorkspaceProps {
  domains: (WorkspaceProps["domains"][number] & {
    linkRetentionDays: number | null;
  })[];
  defaultProgramId: string | null;
  allowedHostnames: string[];
  users: (WorkspaceProps["users"][number] & {
    workspacePreferences?: z.infer<typeof workspacePreferencesSchema>;
  })[];
  publishableKey: string | null;
}

export type WorkspaceWithUsers = Omit<WorkspaceProps, "domains">;

export interface UserProps {
  id: string;
  name: string;
  email: string;
  image?: string;
  createdAt: Date;
  source: string | null;
  defaultWorkspace?: string;
  defaultPartnerId?: string;
  isMachine: boolean;
  hasPassword: boolean;
  provider: string | null;
}

export interface WorkspaceUserProps extends UserProps {
  role: RoleProps;
}

export type DomainVerificationStatusProps =
  | "Valid Configuration"
  | "Invalid Configuration"
  | "Conflicting DNS Records"
  | "Pending Verification"
  | "Domain Not Found"
  | "Unknown Error";

export interface DomainProps {
  id: string;
  slug: string;
  verified: boolean;
  primary: boolean;
  archived: boolean;
  placeholder?: string;
  expiredUrl?: string;
  notFoundUrl?: string;
  projectId: string;
  logo?: string;
  appleAppSiteAssociation?: string;
  assetLinks?: string;
  deepviewData?: string;
  link?: LinkProps;
  registeredDomain?: RegisteredDomainProps;
}

export interface RegisteredDomainProps {
  id: string;
  autoRenewalDisabledAt: Date | null;
  createdAt: Date;
  expiresAt: Date;
  renewalFee: number;
}

export interface BitlyGroupProps {
  guid: string;
  bsds: string[]; // custom domains
  tags: string[];
}

export interface ImportedDomainCountProps {
  id: number;
  domain: string;
  links: number;
}

export interface SAMLProviderProps {
  name: string;
  logo: string;
  saml: "okta" | "azure" | "google";
  samlModalCopy: string;
  scim: keyof typeof DirectorySyncProviders;
  scimModalCopy: {
    url: string;
    token: string;
  };
}

export type NewLinkProps = z.infer<typeof createLinkBodySchema>;

type ProcessedLinkOverrides = "domain" | "key" | "url" | "projectId";
export type ProcessedLinkProps = Omit<NewLinkProps, ProcessedLinkOverrides> &
  Pick<LinkProps, ProcessedLinkOverrides> & { userId?: LinkProps["userId"] } & {
    createdAt?: Date;
    id?: string;
    partnerGroupDefaultLinkId?: string | null;
  };

export const plans = [
  "free",
  "pro",
  "business",
  "business plus",
  "business extra",
  "business max",
  "advanced",
  "enterprise",
] as const;

export const roles = ["owner", "member"] as const;

export type Role = (typeof roles)[number];

export type DashboardProps = z.infer<typeof dashboardSchema>;

export type TokenProps = z.infer<typeof tokenSchema>;

export type OAuthAppProps = z.infer<typeof oAuthAppSchema>;

export type NewOAuthApp = z.infer<typeof createOAuthAppSchema>;

export type ExistingOAuthApp = OAuthAppProps;

export type IntegrationProps = z.infer<typeof integrationSchema>;

export type NewOrExistingIntegration = Omit<
  IntegrationProps,
  "id" | "verified" | "installations"
> & {
  id?: string;
};

export type InstalledIntegrationProps = Pick<
  IntegrationProps,
  | "id"
  | "projectId"
  | "slug"
  | "logo"
  | "name"
  | "developer"
  | "description"
  | "verified"
  | "comingSoon"
  | "guideUrl"
> & {
  installations: number;
  installed?: boolean;
};

export type InstalledIntegrationInfoProps = Pick<
  IntegrationProps,
  | "id"
  | "projectId"
  | "slug"
  | "logo"
  | "name"
  | "developer"
  | "description"
  | "verified"
  | "readme"
  | "website"
  | "screenshots"
  | "installUrl"
> & {
  createdAt: Date;
  installed: {
    id: string;
    createdAt: Date;
    by: {
      id: string;
      name: string | null;
      email: string | null;
      image: string | null;
    };
  } | null;
  credentials?: Prisma.JsonValue;
  settings?: Prisma.JsonValue;
  webhookId?: string; // Only if the webhook is managed by an integration
};

export type WebhookTrigger = keyof typeof WEBHOOK_TRIGGER_DESCRIPTIONS;

export type WebhookProps = z.infer<typeof WebhookSchema>;

export type NewWebhook = z.infer<typeof createWebhookSchema>;

export type WebhookEventProps = z.infer<typeof webhookEventSchemaTB>;

export type WebhookCacheProps = Pick<
  Webhook,
  "id" | "url" | "secret" | "triggers" | "disabledAt"
>;

export type WebhookPartner = z.infer<typeof WebhookPartnerSchema>;

export type TrackLeadResponse = z.infer<typeof trackLeadResponseSchema>;

export type TrackSaleResponse = z.infer<typeof trackSaleResponseSchema>;

export type Customer = z.infer<typeof CustomerSchema>;

export type CustomerEnriched = z.infer<typeof CustomerEnrichedSchema>;

export type UsageResponse = z.infer<typeof usageResponse>;

export type PartnersCount = Record<ProgramEnrollmentStatus | "all", number>;

export type CommissionsCount = Record<
  CommissionStatus | "all",
  {
    count: number;
    amount: number;
    earnings: number;
  }
>;

export type CommissionResponse = z.infer<typeof CommissionEnrichedSchema>;

export type PartnerEarningsResponse = z.infer<typeof PartnerEarningsSchema>;

export type CustomerProps = z.infer<typeof CustomerSchema>;

export type PartnerProps = z.infer<typeof PartnerSchema>;

export type ProgramPartnerLinkProps = z.infer<typeof ProgramPartnerLinkSchema>;

export type PartnerProfileCustomerProps = z.infer<
  typeof PartnerProfileCustomerSchema
>;

export type PartnerProfileLinkProps = z.infer<typeof PartnerProfileLinkSchema>;

export type EnrolledPartnerProps = z.infer<typeof EnrolledPartnerSchema>;

<<<<<<< HEAD
export type DiscoverablePartnerProps = z.infer<
  typeof DiscoverablePartnerSchema
>;

export type PartnerConversionScore = z.infer<
  typeof PartnerConversionScoreSchema
=======
export type EnrolledPartnerExtendedProps = z.infer<
  typeof EnrolledPartnerSchemaExtended
>>>>>>> a0dea7ba
>;

export type DiscountProps = z.infer<typeof DiscountSchema>;

export type ProgramProps = z.infer<typeof ProgramSchema>;

export type ProgramLanderData = z.infer<typeof programLanderSchema>;

export type ProgramWithLanderDataProps = z.infer<
  typeof ProgramWithLanderDataSchema
>;

export type ProgramInviteProps = z.infer<typeof ProgramInviteSchema>;

export type PartnerProgramInviteProps = z.infer<
  typeof PartnerProgramInviteSchema
>;

export type ProgramEnrollmentProps = z.infer<typeof ProgramEnrollmentSchema>;

export type PayoutsCount = {
  status: PayoutStatus;
  count: number;
  amount: number;
};

export type PayoutProps = z.infer<typeof PayoutSchema>;

export type PayoutResponse = z.infer<typeof PayoutResponseSchema>;

export type PartnerPayoutResponse = z.infer<typeof PartnerPayoutResponseSchema>;

export type SegmentIntegrationCredentials = {
  writeKey?: string;
};
export type InvoiceProps = z.infer<typeof InvoiceSchema>;

export type CustomerActivityResponse = z.infer<
  typeof customerActivityResponseSchema
>;

export type ClickEvent = z.infer<typeof clickEventResponseSchema>;

export type SaleEvent = z.infer<typeof saleEventResponseSchema>;

export type LeadEvent = z.infer<typeof leadEventResponseSchema>;

// Folders

export type Folder = z.infer<typeof FolderSchema>;

export type FolderAccessLevel = keyof typeof FOLDER_WORKSPACE_ACCESS;

export type FolderPermission = (typeof FOLDER_PERMISSIONS)[number];

export type FolderUser = Pick<User, "id" | "name" | "email" | "image"> & {
  role: FolderUserRole;
};

export type FolderWithPermissions = {
  id: string;
  permissions: FolderPermission[];
};

export type FolderSummary = Pick<Folder, "id" | "name" | "accessLevel">;

export type RewardProps = z.infer<typeof RewardSchema>;

export type CreatePartnerProps = z.infer<typeof createPartnerSchema>;

export type ProgramData = z.infer<typeof programDataSchema>;

export type ProgramMetrics = z.infer<typeof ProgramMetricsSchema>;

export type PayoutMethod = "stripe" | "paypal";

export type PaymentMethodOption = {
  currency?: string;
  mandate_options?: {
    payment_schedule?: string;
    transaction_type?: string;
  };
};

export interface FolderLinkCount {
  folderId: string;
  _count: number;
}

export type RewardContext = z.infer<typeof rewardContextSchema>;

export type RewardCondition = z.infer<typeof rewardConditionSchema>;

export type RewardConditions = z.infer<typeof rewardConditionsSchema>;

export type RewardConditionsArray = z.infer<typeof rewardConditionsArraySchema>;

export type ClickEventTB = z.infer<typeof clickEventSchemaTB>;

export type LeadEventTB = z.infer<typeof leadEventSchemaTB>;

export type SaleEventTB = z.infer<typeof saleEventSchemaTB>;

export type GroupProps = z.infer<typeof GroupSchema> & {
  additionalLinks: PartnerGroupAdditionalLink[] | null;
};

export type GroupExtendedProps = z.infer<typeof GroupSchemaExtended>;

export type PartnerGroupDefaultLink = z.infer<
  typeof PartnerGroupDefaultLinkSchema
>;

export type PartnerGroupAdditionalLink = z.infer<
  typeof additionalPartnerLinkSchema
>;

export type PartnerGroupProps = PartnerGroup & {
  additionalLinks: PartnerGroupAdditionalLink[];
};

export type PartnerCommentProps = z.infer<typeof PartnerCommentSchema>;

export type BountyProps = z.infer<typeof BountySchema>;
export type BountyListProps = z.infer<typeof BountyListSchema>;
export type BountyExtendedProps = z.infer<typeof BountySchemaExtended>;

export type PartnerBountyProps = z.infer<typeof PartnerBountySchema>;

export type BountySubmissionProps = z.infer<
  typeof BountySubmissionExtendedSchema
>;

export type BountySubmissionRequirement =
  (typeof SUBMISSION_REQUIREMENTS)[number];

export type WorkflowCondition = z.infer<typeof workflowConditionSchema>;

export type WorkflowConditionAttribute = (typeof WORKFLOW_ATTRIBUTES)[number];

export type WorkflowComparisonOperator =
  (typeof WORKFLOW_COMPARISON_OPERATORS)[number];

export type WorkflowAction = z.infer<typeof workflowActionSchema>;

export type OperatorFn = (a: number, b: number) => boolean;

export interface WorkflowContext {
  programId: string;
  partnerId: string;
  groupId?: string;
  current?: {
    leads?: number;
    conversions?: number;
    saleAmount?: number;
    commissions?: number;
  };
  // Not using at the moment
  historical?: {
    leads?: number;
    conversions?: number;
    saleAmount?: number;
    commissions?: number;
  };
}

export type BountySubmissionsQueryFilters = z.infer<
  typeof getBountySubmissionsQuerySchema
>;

export type Message = z.infer<typeof MessageSchema>;<|MERGE_RESOLUTION|>--- conflicted
+++ resolved
@@ -442,17 +442,16 @@
 
 export type EnrolledPartnerProps = z.infer<typeof EnrolledPartnerSchema>;
 
-<<<<<<< HEAD
 export type DiscoverablePartnerProps = z.infer<
   typeof DiscoverablePartnerSchema
 >;
 
 export type PartnerConversionScore = z.infer<
   typeof PartnerConversionScoreSchema
-=======
+>;
+
 export type EnrolledPartnerExtendedProps = z.infer<
   typeof EnrolledPartnerSchemaExtended
->>>>>>> a0dea7ba
 >;
 
 export type DiscountProps = z.infer<typeof DiscountSchema>;
