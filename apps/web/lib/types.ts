import z from "@/lib/zod";
import { metaTagsSchema } from "@/lib/zod/schemas/metatags";
import { DirectorySyncProviders } from "@boxyhq/saml-jackson";
import { Link, Project, Webhook } from "@prisma/client";
import { WEBHOOK_TRIGGER_DESCRIPTIONS } from "./webhook/constants";
import { trackCustomerResponseSchema } from "./zod/schemas/customers";
import { integrationSchema } from "./zod/schemas/integration";
import { trackLeadResponseSchema } from "./zod/schemas/leads";
import { createLinkBodySchema } from "./zod/schemas/links";
import { createOAuthAppSchema, oAuthAppSchema } from "./zod/schemas/oauth";
import { trackSaleResponseSchema } from "./zod/schemas/sales";
import { tokenSchema } from "./zod/schemas/token";
import {
  createWebhookSchema,
  webhookEventSchemaTB,
  webhookSchema,
} from "./zod/schemas/webhooks";

export type LinkProps = Link;

export interface LinkWithTagsProps extends LinkProps {
  tags: TagProps[];
}

export interface SimpleLinkProps {
  domain: string;
  key: string;
  url: string;
}

export interface QRLinkProps {
  domain: string;
  key?: string;
  url?: string;
}

export interface RedisLinkProps {
  id: string;
  url?: string;
  trackConversion?: boolean;
  password?: boolean;
  proxy?: boolean;
  rewrite?: boolean;
  iframeable?: boolean;
  expiresAt?: Date;
  expiredUrl?: string;
  ios?: string;
  android?: string;
  geo?: object;
  doIndex?: boolean;
  projectId?: string;
  webhookIds?: string[];
}

export interface TagProps {
  id: string;
  name: string;
  color: TagColorProps;
}

export type TagColorProps = (typeof tagColors)[number];

export type PlanProps = (typeof plans)[number];

export type RoleProps = (typeof roles)[number];

<<<<<<< HEAD
export type BetaFeatures =
  | "dublink"
  | "referrals"
  | "webhooks"
  | "dotlink"
  | "newlinkbuilder";
=======
export type BetaFeatures = "referrals" | "webhooks";
>>>>>>> e521c55b

export type AddOns = "conversion" | "sso";

export interface WorkspaceProps extends Project {
  logo: string | null;
  plan: PlanProps;
  domains: {
    id: string;
    slug: string;
    primary: boolean;
    verified: boolean;
  }[];
  users: {
    role: RoleProps;
  }[];
  flags?: {
    [key in BetaFeatures]: boolean;
  };
}

export type WorkspaceWithUsers = Omit<WorkspaceProps, "domains">;

export interface UserProps {
  id: string;
  name: string;
  email: string;
  image?: string;
  createdAt: Date;
  source: string | null;
  defaultWorkspace?: string;
  isMachine: boolean;
  hasPassword: boolean;
  provider: string | null;
}

export interface WorkspaceUserProps extends UserProps {
  role: RoleProps;
}

export type DomainVerificationStatusProps =
  | "Valid Configuration"
  | "Invalid Configuration"
  | "Conflicting DNS Records"
  | "Pending Verification"
  | "Domain Not Found"
  | "Unknown Error";

export interface DomainProps {
  id: string;
  slug: string;
  verified: boolean;
  primary: boolean;
  archived: boolean;
  placeholder?: string;
  expiredUrl?: string;
  projectId: string;
  registeredDomain?: RegisteredDomainProps;
}

export interface RegisteredDomainProps {
  id: string;
  createdAt: Date;
  expiresAt: Date;
}

export interface BitlyGroupProps {
  guid: string;
  bsds: string[]; // custom domains
  tags: string[];
}

export interface ImportedDomainCountProps {
  id: number;
  domain: string;
  links: number;
}

export interface SAMLProviderProps {
  name: string;
  logo: string;
  saml: "okta" | "azure" | "google";
  samlModalCopy: string;
  scim: keyof typeof DirectorySyncProviders;
  scimModalCopy: {
    url: string;
    token: string;
  };
}

export type NewLinkProps = z.infer<typeof createLinkBodySchema>;

type ProcessedLinkOverrides = "domain" | "key" | "url" | "projectId";
export type ProcessedLinkProps = Omit<NewLinkProps, ProcessedLinkOverrides> &
  Pick<LinkProps, ProcessedLinkOverrides> & { userId?: LinkProps["userId"] } & {
    createdAt?: Date;
    id?: string;
  };

export const plans = [
  "free",
  "pro",
  "business",
  "business plus",
  "business extra",
  "business max",
  "enterprise",
] as const;

export const roles = ["owner", "member"] as const;

export type Role = (typeof roles)[number];

export const tagColors = [
  "red",
  "yellow",
  "green",
  "blue",
  "purple",
  "pink",
  "brown",
] as const;

export type MetaTag = z.infer<typeof metaTagsSchema>;

export type TokenProps = z.infer<typeof tokenSchema>;

export type OAuthAppProps = z.infer<typeof oAuthAppSchema>;

export type NewOAuthApp = z.infer<typeof createOAuthAppSchema>;

export type ExistingOAuthApp = OAuthAppProps;

export type IntegrationProps = z.infer<typeof integrationSchema>;

export type NewOrExistingIntegration = Omit<
  IntegrationProps,
  "id" | "verified" | "installations"
> & {
  id?: string;
};

export type InstalledIntegrationProps = Pick<
  IntegrationProps,
  "id" | "slug" | "logo" | "name" | "developer" | "description" | "verified"
> & {
  installations: number;
  installed?: boolean;
};

export type InstalledIntegrationInfoProps = Pick<
  IntegrationProps,
  | "id"
  | "slug"
  | "logo"
  | "name"
  | "developer"
  | "description"
  | "verified"
  | "readme"
  | "website"
  | "screenshots"
  | "installUrl"
> & {
  createdAt: Date;
  installations: number;
  installed: {
    id: string;
    createdAt: Date;
    by: {
      id: string;
      name: string | null;
      image: string | null;
    };
  } | null;
};

export type WebhookTrigger = keyof typeof WEBHOOK_TRIGGER_DESCRIPTIONS;

export type WebhookProps = z.infer<typeof webhookSchema>;

export type NewWebhook = z.infer<typeof createWebhookSchema>;

export type WebhookEventProps = z.infer<typeof webhookEventSchemaTB>;

export type WebhookCacheProps = Pick<
  Webhook,
  "id" | "url" | "secret" | "triggers"
>;

export type TrackCustomerResponse = z.infer<typeof trackCustomerResponseSchema>;

export type TrackLeadResponse = z.infer<typeof trackLeadResponseSchema>;

export type TrackSaleResponse = z.infer<typeof trackSaleResponseSchema>;<|MERGE_RESOLUTION|>--- conflicted
+++ resolved
@@ -64,16 +64,7 @@
 
 export type RoleProps = (typeof roles)[number];
 
-<<<<<<< HEAD
-export type BetaFeatures =
-  | "dublink"
-  | "referrals"
-  | "webhooks"
-  | "dotlink"
-  | "newlinkbuilder";
-=======
-export type BetaFeatures = "referrals" | "webhooks";
->>>>>>> e521c55b
+export type BetaFeatures = "referrals" | "webhooks" | "newlinkbuilder";
 
 export type AddOns = "conversion" | "sso";
 
