--- conflicted
+++ resolved
@@ -14,11 +14,7 @@
 }
 
 export interface RedisLinkProps {
-<<<<<<< HEAD
-  id?: string;
-=======
   id: string;
->>>>>>> 129dd34a
   url: string;
   password?: boolean;
   proxy?: boolean;
@@ -29,10 +25,6 @@
   android?: string;
   geo?: object;
   projectId?: string;
-<<<<<<< HEAD
-  banned?: boolean;
-=======
->>>>>>> 129dd34a
 }
 
 export interface EdgeLinkProps {
@@ -130,8 +122,6 @@
   placeholder?: string;
   clicks: number;
   projectId: string;
-<<<<<<< HEAD
-=======
 }
 export interface RedisDomainProps {
   id: string;
@@ -139,7 +129,6 @@
   rewrite?: boolean;
   iframeable?: boolean;
   projectId: string;
->>>>>>> 129dd34a
 }
 
 export interface BitlyGroupProps {
