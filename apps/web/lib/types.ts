import z from "@/lib/zod";
import {
  PartnerBountySchema,
  PartnerEarningsSchema,
  PartnerProfileCustomerSchema,
  PartnerProfileLinkSchema,
  partnerUserSchema,
} from "@/lib/zod/schemas/partner-profile";
import { DirectorySyncProviders } from "@boxyhq/saml-jackson";
import {
  CommissionStatus,
  FolderUserRole,
  Link,
  PartnerGroup,
  PartnerRole,
  PayoutStatus,
  Prisma,
  ProgramEnrollmentStatus,
  Project,
  User,
  UtmTemplate,
  Webhook,
  WorkspaceRole,
} from "@dub/prisma/client";
import { RESOURCE_COLORS } from "../ui/colors";
import {
  FOLDER_PERMISSIONS,
  FOLDER_WORKSPACE_ACCESS,
} from "./folder/constants";
import { WEBHOOK_TRIGGER_DESCRIPTIONS } from "./webhook/constants";
import {
  BountyListSchema,
  BountySchema,
  BountySchemaExtended,
  BountySubmissionExtendedSchema,
  getBountySubmissionsQuerySchema,
  SUBMISSION_REQUIREMENTS,
} from "./zod/schemas/bounties";
import {
  CampaignListSchema,
  CampaignSchema,
  campaignSummarySchema,
  EMAIL_TEMPLATE_VARIABLES,
  updateCampaignSchema,
} from "./zod/schemas/campaigns";
import {
  clickEventResponseSchema,
  clickEventSchemaTB,
} from "./zod/schemas/clicks";
import { CommissionEnrichedSchema } from "./zod/schemas/commissions";
import { customerActivityResponseSchema } from "./zod/schemas/customer-activity";
import {
  CustomerEnrichedSchema,
  CustomerSchema,
} from "./zod/schemas/customers";
import { dashboardSchema } from "./zod/schemas/dashboard";
import { DiscountCodeSchema, DiscountSchema } from "./zod/schemas/discount";
import { FolderSchema } from "./zod/schemas/folders";
import { GroupWithProgramSchema } from "./zod/schemas/group-with-program";
import {
  additionalPartnerLinkSchemaOptionalPath,
  GroupSchema,
  GroupSchemaExtended,
  GroupWithFormDataSchema,
  PartnerGroupDefaultLinkSchema,
} from "./zod/schemas/groups";
import { integrationSchema } from "./zod/schemas/integration";
import { InvoiceSchema } from "./zod/schemas/invoices";
import {
  leadEventResponseSchema,
  leadEventSchemaTB,
  trackLeadResponseSchema,
} from "./zod/schemas/leads";
import {
  ABTestVariantsSchema,
  createLinkBodySchema,
} from "./zod/schemas/links";
import { MessageSchema } from "./zod/schemas/messages";
import { createOAuthAppSchema, oAuthAppSchema } from "./zod/schemas/oauth";
import {
  NetworkPartnerSchema,
  PartnerConversionScoreSchema,
} from "./zod/schemas/partner-network";
import {
  createPartnerSchema,
  EnrolledPartnerSchema,
  EnrolledPartnerSchemaExtended,
  PartnerSchema,
  WebhookPartnerSchema,
} from "./zod/schemas/partners";
import {
  PartnerPayoutResponseSchema,
  PayoutResponseSchema,
} from "./zod/schemas/payouts";
import {
  programApplicationFormDataWithValuesSchema,
  programApplicationFormFieldWithValuesSchema,
  programApplicationFormSchema,
} from "./zod/schemas/program-application-form";
import { programLanderSchema } from "./zod/schemas/program-lander";
import { programDataSchema } from "./zod/schemas/program-onboarding";
import {
  PartnerCommentSchema,
  ProgramEnrollmentSchema,
  ProgramSchema,
} from "./zod/schemas/programs";
import {
  rewardConditionsArraySchema,
  rewardConditionSchema,
  rewardConditionsSchema,
  rewardContextSchema,
  RewardSchema,
} from "./zod/schemas/rewards";
import {
  saleEventResponseSchema,
  trackSaleResponseSchema,
} from "./zod/schemas/sales";
import { tokenSchema } from "./zod/schemas/token";
import { usageResponse } from "./zod/schemas/usage";
import {
  createWebhookSchema,
  webhookEventSchemaTB,
  WebhookSchema,
} from "./zod/schemas/webhooks";
import {
  WORKFLOW_ATTRIBUTES,
  WORKFLOW_COMPARISON_OPERATORS,
  workflowActionSchema,
  workflowConditionSchema,
} from "./zod/schemas/workflows";
import { workspacePreferencesSchema } from "./zod/schemas/workspace-preferences";
import { workspaceUserSchema } from "./zod/schemas/workspaces";

export type LinkProps = Link;

// used on client side (e.g. Link builder)
// TODO: standardize this with ExpandedLink
export interface ExpandedLinkProps extends LinkProps {
  tags: TagProps[];
  webhookIds: string[];
  dashboardId: string | null;
  user?: UserProps;
}

export interface SimpleLinkProps {
  domain: string;
  key: string;
  url: string;
}

export interface QRLinkProps {
  domain: string;
  key?: string;
  url?: string;
}

export interface RedisLinkProps {
  id: string;
  url?: string;
  trackConversion?: boolean;
  password?: boolean;
  proxy?: boolean;
  rewrite?: boolean;
  expiresAt?: Date;
  expiredUrl?: string;
  ios?: string;
  android?: string;
  geo?: object;
  doIndex?: boolean;
  projectId?: string;
  webhookIds?: string[];
  programId?: string;
  partnerId?: string;
  partner?: Pick<PartnerProps, "id" | "name" | "image">;
  discount?: Pick<
    DiscountProps,
    "id" | "amount" | "type" | "maxDuration" | "couponId" | "couponTestId"
  >;
  testVariants?: z.infer<typeof ABTestVariantsSchema>;
  testCompletedAt?: Date;
}

export type ResourceColorsEnum = (typeof RESOURCE_COLORS)[number];

export interface TagProps {
  id: string;
  name: string;
  color: ResourceColorsEnum;
}

export type UtmTemplateProps = UtmTemplate;
export type UtmTemplateWithUserProps = UtmTemplateProps & {
  user?: UserProps;
};

export type PlanProps = (typeof plans)[number];

export type BetaFeatures =
  | "noDubLink"
  | "analyticsSettingsSiteVisitTracking"
  | "emailCampaigns";

export interface WorkspaceProps extends Project {
  logo: string | null;
  plan: PlanProps;
  domains: {
    slug: string;
    primary: boolean;
    verified: boolean;
  }[];
  users: {
    role: WorkspaceRole;
    defaultFolderId: string | null;
  }[];
  flags?: {
    [key in BetaFeatures]: boolean;
  };
  store: Record<string, any> | null;
}

export interface ExtendedWorkspaceProps extends WorkspaceProps {
  domains: (WorkspaceProps["domains"][number] & {
    linkRetentionDays: number | null;
  })[];
  defaultProgramId: string | null;
  allowedHostnames: string[];
  users: (WorkspaceProps["users"][number] & {
    workspacePreferences?: z.infer<typeof workspacePreferencesSchema>;
  })[];
  publishableKey: string | null;
}

export type WorkspaceWithUsers = Omit<WorkspaceProps, "domains">;

export type WorkspaceUserProps = z.infer<typeof workspaceUserSchema>;

export interface UserProps {
  id: string;
  name: string;
  email: string;
  image?: string;
  createdAt: Date;
  source: string | null;
  defaultWorkspace?: string;
  defaultPartnerId?: string;
  isMachine: boolean;
  hasPassword: boolean;
  provider: string | null;
}

export type DomainVerificationStatusProps =
  | "Valid Configuration"
  | "Invalid Configuration"
  | "Conflicting DNS Records"
  | "Pending Verification"
  | "Domain Not Found"
  | "Unknown Error";

export interface DomainProps {
  id: string;
  slug: string;
  verified: boolean;
  primary: boolean;
  archived: boolean;
  placeholder?: string;
  expiredUrl?: string;
  notFoundUrl?: string;
  projectId: string;
  logo?: string;
  appleAppSiteAssociation?: string;
  assetLinks?: string;
  deepviewData?: string;
  link?: LinkProps;
  registeredDomain?: RegisteredDomainProps;
}

export interface RegisteredDomainProps {
  id: string;
  autoRenewalDisabledAt: Date | null;
  createdAt: Date;
  expiresAt: Date;
  renewalFee: number;
}

export interface BitlyGroupProps {
  guid: string;
  bsds: string[]; // custom domains
  tags: string[];
}

export interface ImportedDomainCountProps {
  id: number;
  domain: string;
  links: number;
}

export interface SAMLProviderProps {
  name: string;
  logo: string;
  saml: "okta" | "azure" | "google";
  samlModalCopy: string;
  scim: keyof typeof DirectorySyncProviders;
  scimModalCopy: {
    url: string;
    token: string;
  };
}

export type NewLinkProps = z.infer<typeof createLinkBodySchema>;

type ProcessedLinkOverrides = "domain" | "key" | "url" | "projectId";

export type ProcessedLinkProps = Omit<NewLinkProps, ProcessedLinkOverrides> &
  Pick<LinkProps, ProcessedLinkOverrides> & { userId?: LinkProps["userId"] } & {
    createdAt?: Date;
    id?: string;
    partnerGroupDefaultLinkId?: string | null;
  };

export const plans = [
  "free",
  "pro",
  "business",
  "business plus",
  "business extra",
  "business max",
  "advanced",
  "enterprise",
] as const;

export type DashboardProps = z.infer<typeof dashboardSchema>;

export type TokenProps = z.infer<typeof tokenSchema>;

export type OAuthAppProps = z.infer<typeof oAuthAppSchema>;

export type OAuthAppWithClientSecret = OAuthAppProps & { clientSecret: string };

export type NewOAuthApp = z.infer<typeof createOAuthAppSchema>;

export type IntegrationProps = z.infer<typeof integrationSchema>;

export type NewOrExistingIntegration = Omit<
  IntegrationProps,
  "id" | "verified" | "installations"
> & {
  id?: string;
};

export type InstalledIntegrationProps = Pick<
  IntegrationProps,
  | "id"
  | "projectId"
  | "slug"
  | "logo"
  | "name"
  | "developer"
  | "description"
  | "verified"
  | "comingSoon"
  | "guideUrl"
> & {
  installations: number;
  installed?: boolean;
};

export type InstalledIntegrationInfoProps = Pick<
  IntegrationProps,
  | "id"
  | "projectId"
  | "slug"
  | "logo"
  | "name"
  | "developer"
  | "description"
  | "verified"
  | "readme"
  | "website"
  | "screenshots"
  | "installUrl"
> & {
  createdAt: Date;
  installed: {
    id: string;
    createdAt: Date;
    by: {
      id: string;
      name: string | null;
      email: string | null;
      image: string | null;
    };
  } | null;
  credentials?: Prisma.JsonValue;
  settings?: Prisma.JsonValue;
  webhookId?: string; // Only if the webhook is managed by an integration
};

export type WebhookTrigger = keyof typeof WEBHOOK_TRIGGER_DESCRIPTIONS;

export type WebhookProps = z.infer<typeof WebhookSchema>;

export type NewWebhook = z.infer<typeof createWebhookSchema>;

export type WebhookEventProps = z.infer<typeof webhookEventSchemaTB>;

export type WebhookCacheProps = Pick<
  Webhook,
  "id" | "url" | "secret" | "triggers" | "disabledAt"
>;

export type WebhookPartner = z.infer<typeof WebhookPartnerSchema>;

export type TrackLeadResponse = z.infer<typeof trackLeadResponseSchema>;

export type TrackSaleResponse = z.infer<typeof trackSaleResponseSchema>;

export type Customer = z.infer<typeof CustomerSchema>;

export type CustomerEnriched = z.infer<typeof CustomerEnrichedSchema>;

export type UsageResponse = z.infer<typeof usageResponse>;

export type PartnersCount = Record<ProgramEnrollmentStatus | "all", number>;

export type CommissionsCount = Record<
  CommissionStatus | "all",
  {
    count: number;
    amount: number;
    earnings: number;
  }
>;

export type CommissionResponse = z.infer<typeof CommissionEnrichedSchema>;

export type PartnerEarningsResponse = z.infer<typeof PartnerEarningsSchema>;

export type CustomerProps = z.infer<typeof CustomerSchema>;

export type PartnerProps = z.infer<typeof PartnerSchema> & {
  role: PartnerRole;
  userId: string;
};

export type PartnerUserProps = z.infer<typeof partnerUserSchema>;

export type PartnerProfileCustomerProps = z.infer<
  typeof PartnerProfileCustomerSchema
>;

export type PartnerProfileLinkProps = z.infer<typeof PartnerProfileLinkSchema>;

export type EnrolledPartnerProps = z.infer<typeof EnrolledPartnerSchema>;

export type NetworkPartnerProps = z.infer<typeof NetworkPartnerSchema>;

export type PartnerConversionScore = z.infer<
  typeof PartnerConversionScoreSchema
>;

export type EnrolledPartnerExtendedProps = z.infer<
  typeof EnrolledPartnerSchemaExtended
>;

export type DiscountProps = z.infer<typeof DiscountSchema>;

export type DiscountCodeProps = z.infer<typeof DiscountCodeSchema>;

export type ProgramProps = z.infer<typeof ProgramSchema>;

export type ProgramLanderData = z.infer<typeof programLanderSchema>;

export type ProgramApplicationFormData = z.infer<
  typeof programApplicationFormSchema
>;

export type ProgramApplicationFormDataWithValues = z.infer<
  typeof programApplicationFormDataWithValuesSchema
>;

export type ProgramApplicationFormFieldWithValues = z.infer<
  typeof programApplicationFormFieldWithValuesSchema
>;

<<<<<<< HEAD
=======
export type ProgramInviteProps = z.infer<typeof ProgramInviteSchema>;

>>>>>>> a9d1759b
export type ProgramEnrollmentProps = z.infer<typeof ProgramEnrollmentSchema>;

export type PayoutsCount = {
  status: PayoutStatus;
  count: number;
  amount: number;
};

export type PayoutResponse = z.infer<typeof PayoutResponseSchema>;

export type PartnerPayoutResponse = z.infer<typeof PartnerPayoutResponseSchema>;

export type SegmentIntegrationCredentials = {
  writeKey?: string;
};
export type InvoiceProps = z.infer<typeof InvoiceSchema>;

export type CustomerActivityResponse = z.infer<
  typeof customerActivityResponseSchema
>;

export type ClickEvent = z.infer<typeof clickEventResponseSchema>;

export type SaleEvent = z.infer<typeof saleEventResponseSchema>;

export type LeadEvent = z.infer<typeof leadEventResponseSchema>;

// Folders

export type Folder = z.infer<typeof FolderSchema>;

export type FolderAccessLevel = keyof typeof FOLDER_WORKSPACE_ACCESS;

export type FolderPermission = (typeof FOLDER_PERMISSIONS)[number];

export type FolderUser = Pick<User, "id" | "name" | "email" | "image"> & {
  role: FolderUserRole;
};

export type FolderWithPermissions = {
  id: string;
  permissions: FolderPermission[];
};

export type FolderSummary = Pick<
  Folder,
  "id" | "name" | "description" | "accessLevel"
>;

export type RewardProps = z.infer<typeof RewardSchema>;

export type CreatePartnerProps = z.infer<typeof createPartnerSchema>;

export type ProgramData = z.infer<typeof programDataSchema>;
export type PaymentMethodOption = {
  currency?: string;
  mandate_options?: {
    payment_schedule?: string;
    transaction_type?: string;
  };
};
export interface FolderLinkCount {
  folderId: string;
  _count: number;
}

export type RewardContext = z.infer<typeof rewardContextSchema>;

export type RewardCondition = z.infer<typeof rewardConditionSchema>;

export type RewardConditions = z.infer<typeof rewardConditionsSchema>;

export type RewardConditionsArray = z.infer<typeof rewardConditionsArraySchema>;

export type ClickEventTB = z.infer<typeof clickEventSchemaTB>;

export type LeadEventTB = z.infer<typeof leadEventSchemaTB>;

export type GroupProps = z.infer<typeof GroupSchema>;

export type GroupWithFormDataProps = z.infer<typeof GroupWithFormDataSchema>;

export type GroupWithProgramProps = z.infer<typeof GroupWithProgramSchema>;

export type GroupExtendedProps = z.infer<typeof GroupSchemaExtended>;

export type PartnerGroupDefaultLink = z.infer<
  typeof PartnerGroupDefaultLinkSchema
>;

export type PartnerGroupAdditionalLink = z.infer<
  typeof additionalPartnerLinkSchemaOptionalPath
>;

export type PartnerGroupProps = PartnerGroup & {
  additionalLinks: PartnerGroupAdditionalLink[];
};

export type PartnerCommentProps = z.infer<typeof PartnerCommentSchema>;

export type BountyProps = z.infer<typeof BountySchema>;
export type BountyListProps = z.infer<typeof BountyListSchema>;
export type BountyExtendedProps = z.infer<typeof BountySchemaExtended>;

export type PartnerBountyProps = z.infer<typeof PartnerBountySchema>;

export type BountySubmissionProps = z.infer<
  typeof BountySubmissionExtendedSchema
>;

export type BountySubmissionRequirement =
  (typeof SUBMISSION_REQUIREMENTS)[number];

export type WorkflowCondition = z.infer<typeof workflowConditionSchema>;

export type WorkflowConditionAttribute = (typeof WORKFLOW_ATTRIBUTES)[number];

export type WorkflowComparisonOperator =
  (typeof WORKFLOW_COMPARISON_OPERATORS)[number];

export type WorkflowAction = z.infer<typeof workflowActionSchema>;

export type OperatorFn = (a: number, b: number) => boolean;

export interface WorkflowContext {
  programId: string;
  partnerId: string;
  groupId?: string;
  current?: {
    leads?: number;
    conversions?: number;
    saleAmount?: number;
    commissions?: number;
  };
  // Not using at the moment
  historical?: {
    leads?: number;
    conversions?: number;
    saleAmount?: number;
    commissions?: number;
  };
}

export type BountySubmissionsQueryFilters = z.infer<
  typeof getBountySubmissionsQuerySchema
>;

export type Message = z.infer<typeof MessageSchema>;

export type CampaignList = z.infer<typeof CampaignListSchema>;

export type Campaign = z.infer<typeof CampaignSchema>;

export type UpdateCampaignFormData = z.infer<typeof updateCampaignSchema>;

export type CampaignSummary = z.infer<typeof campaignSummarySchema>;

export type StripeMode = "test" | "sandbox" | "live";

export type EmailTemplateVariables = Record<
  (typeof EMAIL_TEMPLATE_VARIABLES)[number],
  string | null | undefined
>;

export interface TiptapNode {
  type: string;
  text?: string;
  attrs?: Record<string, any>;
  content?: TiptapNode[];
  marks?: Array<{ type: string; attrs?: Record<string, any> }>;
}

export interface CampaignWorkflowAttributeConfig {
  label: string;
  inputType: "number" | "currency" | "dropdown" | "none";
  dropdownValues?: number[];
}

export type WorkflowAttribute = (typeof WORKFLOW_ATTRIBUTES)[number];<|MERGE_RESOLUTION|>--- conflicted
+++ resolved
@@ -482,11 +482,6 @@
   typeof programApplicationFormFieldWithValuesSchema
 >;
 
-<<<<<<< HEAD
-=======
-export type ProgramInviteProps = z.infer<typeof ProgramInviteSchema>;
-
->>>>>>> a9d1759b
 export type ProgramEnrollmentProps = z.infer<typeof ProgramEnrollmentSchema>;
 
 export type PayoutsCount = {
