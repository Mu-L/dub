import z from "@/lib/zod";
import { metaTagsSchema } from "@/lib/zod/schemas/metatags";
import { DirectorySyncProviders } from "@boxyhq/saml-jackson";
import {
  Link,
  PayoutStatus,
  Prisma,
  ProgramEnrollmentStatus,
  Project,
  SaleStatus,
  UtmTemplate,
  Webhook,
} from "@dub/prisma/client";
import { WEBHOOK_TRIGGER_DESCRIPTIONS } from "./webhook/constants";
import { clickEventResponseSchema } from "./zod/schemas/clicks";
import {
  customerActivityResponseSchema,
  customerActivitySchema,
  CustomerSchema,
} from "./zod/schemas/customers";
import { dashboardSchema } from "./zod/schemas/dashboard";
import { integrationSchema } from "./zod/schemas/integration";
import { InvoiceSchema } from "./zod/schemas/invoices";
import {
  leadEventResponseSchema,
  trackLeadResponseSchema,
} from "./zod/schemas/leads";
import { createLinkBodySchema } from "./zod/schemas/links";
import { createOAuthAppSchema, oAuthAppSchema } from "./zod/schemas/oauth";
import {
  EnrolledPartnerSchema,
  PartnerSaleResponseSchema,
  PartnerSchema,
  SaleResponseSchema,
  SaleSchema,
} from "./zod/schemas/partners";
import {
  PartnerPayoutResponseSchema,
  PayoutResponseSchema,
  PayoutSchema,
} from "./zod/schemas/payouts";
import {
  PartnerProgramInviteSchema,
  ProgramEnrollmentSchema,
  ProgramInviteSchema,
  ProgramSchema,
} from "./zod/schemas/programs";
import {
  saleEventResponseSchema,
  trackSaleResponseSchema,
} from "./zod/schemas/sales";
import { tokenSchema } from "./zod/schemas/token";
import { usageResponse } from "./zod/schemas/usage";
import {
  createWebhookSchema,
  webhookEventSchemaTB,
  webhookSchema,
} from "./zod/schemas/webhooks";

export type LinkProps = Link;

export interface ExpandedLinkProps extends LinkProps {
  tags: TagProps[];
  webhookIds: string[];
  dashboardId: string | null;
}

export interface SimpleLinkProps {
  domain: string;
  key: string;
  url: string;
}

export interface QRLinkProps {
  domain: string;
  key?: string;
  url?: string;
}

export interface RedisLinkProps {
  id: string;
  url?: string;
  trackConversion?: boolean;
  password?: boolean;
  proxy?: boolean;
  rewrite?: boolean;
  iframeable?: boolean;
  expiresAt?: Date;
  expiredUrl?: string;
  ios?: string;
  android?: string;
  geo?: object;
  doIndex?: boolean;
  projectId?: string;
  webhookIds?: string[];
}

export interface TagProps {
  id: string;
  name: string;
  color: TagColorProps;
}

export type TagColorProps = (typeof tagColors)[number];

export type UtmTemplateProps = UtmTemplate;
export type UtmTemplateWithUserProps = UtmTemplateProps & {
  user?: UserProps;
};

export type PlanProps = (typeof plans)[number];

export type RoleProps = (typeof roles)[number];

export type BetaFeatures = "webhooks" | "noDubLink";

export type AddOns = "conversion" | "sso";

export interface WorkspaceProps extends Project {
  logo: string | null;
  plan: PlanProps;
  domains: {
    id: string;
    slug: string;
    primary: boolean;
    verified: boolean;
  }[];
  users: {
    role: RoleProps;
  }[];
  flags?: {
    [key in BetaFeatures]: boolean;
  };
}

export type ExpandedWorkspaceProps = WorkspaceProps & {
  programs: {
    id: string;
    name: string;
  }[];
};

export type WorkspaceWithUsers = Omit<WorkspaceProps, "domains">;

export interface UserProps {
  id: string;
  name: string;
  email: string;
  image?: string;
  createdAt: Date;
  source: string | null;
  defaultWorkspace?: string;
  defaultPartnerId?: string;
  referralLinkId?: string;
  isMachine: boolean;
  hasPassword: boolean;
  provider: string | null;
}

export interface WorkspaceUserProps extends UserProps {
  role: RoleProps;
}

export type DomainVerificationStatusProps =
  | "Valid Configuration"
  | "Invalid Configuration"
  | "Conflicting DNS Records"
  | "Pending Verification"
  | "Domain Not Found"
  | "Unknown Error";

export interface DomainProps {
  id: string;
  slug: string;
  verified: boolean;
  primary: boolean;
  archived: boolean;
  placeholder?: string;
  expiredUrl?: string;
  notFoundUrl?: string;
  projectId: string;
  link?: LinkProps;
  registeredDomain?: RegisteredDomainProps;
  logo?: string;
}

export interface RegisteredDomainProps {
  id: string;
  createdAt: Date;
  expiresAt: Date;
}

export interface BitlyGroupProps {
  guid: string;
  bsds: string[]; // custom domains
  tags: string[];
}

export interface ImportedDomainCountProps {
  id: number;
  domain: string;
  links: number;
}

export interface SAMLProviderProps {
  name: string;
  logo: string;
  saml: "okta" | "azure" | "google";
  samlModalCopy: string;
  scim: keyof typeof DirectorySyncProviders;
  scimModalCopy: {
    url: string;
    token: string;
  };
}

export type NewLinkProps = z.infer<typeof createLinkBodySchema>;

type ProcessedLinkOverrides = "domain" | "key" | "url" | "projectId";
export type ProcessedLinkProps = Omit<NewLinkProps, ProcessedLinkOverrides> &
  Pick<LinkProps, ProcessedLinkOverrides> & { userId?: LinkProps["userId"] } & {
    createdAt?: Date;
    id?: string;
  };

export const plans = [
  "free",
  "pro",
  "business",
  "business plus",
  "business extra",
  "business max",
  "enterprise",
] as const;

export const roles = ["owner", "member"] as const;

export type Role = (typeof roles)[number];

export const tagColors = [
  "red",
  "yellow",
  "green",
  "blue",
  "purple",
  "pink",
  "brown",
] as const;

export type DashboardProps = z.infer<typeof dashboardSchema>;

export type MetaTag = z.infer<typeof metaTagsSchema>;

export type TokenProps = z.infer<typeof tokenSchema>;

export type OAuthAppProps = z.infer<typeof oAuthAppSchema>;

export type NewOAuthApp = z.infer<typeof createOAuthAppSchema>;

export type ExistingOAuthApp = OAuthAppProps;

export type IntegrationProps = z.infer<typeof integrationSchema>;

export type NewOrExistingIntegration = Omit<
  IntegrationProps,
  "id" | "verified" | "installations"
> & {
  id?: string;
};

export type InstalledIntegrationProps = Pick<
  IntegrationProps,
  "id" | "slug" | "logo" | "name" | "developer" | "description" | "verified"
> & {
  installations: number;
  installed?: boolean;
};

export type InstalledIntegrationInfoProps = Pick<
  IntegrationProps,
  | "id"
  | "slug"
  | "logo"
  | "name"
  | "developer"
  | "description"
  | "verified"
  | "readme"
  | "website"
  | "screenshots"
  | "installUrl"
> & {
  createdAt: Date;
  installations: number;
  installed: {
    id: string;
    createdAt: Date;
    by: {
      id: string;
      name: string | null;
      image: string | null;
    };
  } | null;
  credentials?: Prisma.JsonValue;
  webhookId?: string; // Only if the webhook is managed by an integration
};

export type WebhookTrigger = keyof typeof WEBHOOK_TRIGGER_DESCRIPTIONS;

export type WebhookProps = z.infer<typeof webhookSchema>;

export type NewWebhook = z.infer<typeof createWebhookSchema>;

export type WebhookEventProps = z.infer<typeof webhookEventSchemaTB>;

export type WebhookCacheProps = Pick<
  Webhook,
  "id" | "url" | "secret" | "triggers" | "disabledAt"
>;

export type TrackLeadResponse = z.infer<typeof trackLeadResponseSchema>;

export type TrackSaleResponse = z.infer<typeof trackSaleResponseSchema>;

export type Customer = z.infer<typeof CustomerSchema>;

export type UsageResponse = z.infer<typeof usageResponse>;

export type PartnersCount = Record<ProgramEnrollmentStatus | "all", number>;

export type SaleProps = z.infer<typeof SaleSchema>;

export type SalesCount = Record<SaleStatus | "all", number>;

export type SaleResponse = z.infer<typeof SaleResponseSchema>;

export type PartnerSaleResponse = z.infer<typeof PartnerSaleResponseSchema>;

export type CustomerProps = z.infer<typeof CustomerSchema>;

export type PartnerProps = z.infer<typeof PartnerSchema>;

export type EnrolledPartnerProps = z.infer<typeof EnrolledPartnerSchema>;

export type ProgramProps = z.infer<typeof ProgramSchema>;

export type ProgramInviteProps = z.infer<typeof ProgramInviteSchema>;

export type PartnerProgramInviteProps = z.infer<
  typeof PartnerProgramInviteSchema
>;

export type ProgramEnrollmentProps = z.infer<typeof ProgramEnrollmentSchema>;

export type PayoutsCount = {
  status: PayoutStatus;
  count: number;
  amount: number;
};

export type PayoutProps = z.infer<typeof PayoutSchema>;

export type PayoutResponse = z.infer<typeof PayoutResponseSchema>;

export type PartnerPayoutResponse = z.infer<typeof PartnerPayoutResponseSchema>;

<<<<<<< HEAD
export type SegmentIntegrationCredentials = {
  writeKey?: string;
};
export type InvoiceProps = z.infer<typeof InvoiceSchema>;
=======
export type InvoiceProps = z.infer<typeof InvoiceSchema>;

export type CustomerActivity = z.infer<typeof customerActivitySchema>;

export type CustomerActivityResponse = z.infer<
  typeof customerActivityResponseSchema
>;

export type ClickEvent = z.infer<typeof clickEventResponseSchema>;

export type SaleEvent = z.infer<typeof saleEventResponseSchema>;

export type LeadEvent = z.infer<typeof leadEventResponseSchema>;
>>>>>>> 3bd8fe5d
<|MERGE_RESOLUTION|>--- conflicted
+++ resolved
@@ -364,12 +364,9 @@
 
 export type PartnerPayoutResponse = z.infer<typeof PartnerPayoutResponseSchema>;
 
-<<<<<<< HEAD
 export type SegmentIntegrationCredentials = {
   writeKey?: string;
 };
-export type InvoiceProps = z.infer<typeof InvoiceSchema>;
-=======
 export type InvoiceProps = z.infer<typeof InvoiceSchema>;
 
 export type CustomerActivity = z.infer<typeof customerActivitySchema>;
@@ -382,5 +379,4 @@
 
 export type SaleEvent = z.infer<typeof saleEventResponseSchema>;
 
-export type LeadEvent = z.infer<typeof leadEventResponseSchema>;
->>>>>>> 3bd8fe5d
+export type LeadEvent = z.infer<typeof leadEventResponseSchema>;