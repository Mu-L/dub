--- conflicted
+++ resolved
@@ -4,32 +4,20 @@
 import useSWR from "swr";
 import { VALID_ANALYTICS_FILTERS } from "../analytics/constants";
 import { PartnerAnalyticsFilters } from "../analytics/types";
-import useProgramEnrollment from "./use-program-enrollment";
 
 export default function usePartnerAnalytics(
   params?: PartnerAnalyticsFilters & { programId?: string },
 ) {
-<<<<<<< HEAD
-  const { partnerId } = useParams();
-=======
   const { data: session } = useSession();
   const partnerId = session?.user?.["defaultPartnerId"];
   const { programSlug } = useParams();
->>>>>>> e5a51dfb
   const searchParams = useSearchParams();
-  const { programEnrollment } = useProgramEnrollment();
-
-  const programIdToUse = params?.programId || programEnrollment?.programId;
 
   const programIdToUse = params?.programId ?? programSlug;
 
   const { data, error } = useSWR<any>(
-<<<<<<< HEAD
-    programIdToUse &&
-=======
     partnerId &&
       programIdToUse &&
->>>>>>> e5a51dfb
       `/api/partners/${partnerId}/programs/${programIdToUse}/analytics?${new URLSearchParams(
         {
           event: params?.event ?? "composite",
