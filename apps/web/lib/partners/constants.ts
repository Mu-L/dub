import Stripe from "stripe";
import { PaymentMethodOption } from "../types";

export const PAYOUTS_SHEET_ITEMS_LIMIT = 10;
export const REFERRALS_EMBED_EARNINGS_LIMIT = 8;
export const CUSTOMER_PAGE_EVENTS_LIMIT = 8;

export const PAYOUT_FEES = {
  business: {
<<<<<<< HEAD
    direct_debit: 0.07,
    card: 0.1,
=======
    ach: 0.05,
    card: 0.08,
>>>>>>> 9efe3d85
  },
  advanced: {
    direct_debit: 0.05,
    card: 0.08,
  },
  enterprise: {
    direct_debit: 0.03,
    card: 0.06,
  },
} as const;

export const DUB_MIN_PAYOUT_AMOUNT_CENTS = 10000;

// Direct debit payment types for Partner payout
export const DIRECT_DEBIT_PAYMENT_TYPES_INFO: {
  type: Stripe.PaymentMethod.Type;
  location: string;
  title: string;
  icon: string;
  option: PaymentMethodOption;
}[] = [
  {
    type: "us_bank_account",
    location: "US",
    title: "ACH",
    icon: "https://hatscripts.github.io/circle-flags/flags/us.svg",
    option: {},
  },
  {
    type: "acss_debit",
    location: "CA",
    title: "ACSS Debit",
    icon: "https://hatscripts.github.io/circle-flags/flags/ca.svg",
    option: {
      currency: "cad",
      mandate_options: {
        payment_schedule: "sporadic",
        transaction_type: "business",
      },
    },
  },
  {
    type: "sepa_debit",
    location: "EU",
    title: "SEPA Debit",
    icon: "https://hatscripts.github.io/circle-flags/flags/eu.svg",
    option: {},
  },
];

export const DIRECT_DEBIT_PAYMENT_METHOD_TYPES: Stripe.PaymentMethod.Type[] = [
  "us_bank_account",
  "acss_debit",
  "sepa_debit",
];

export const PAYMENT_METHOD_TYPES: Stripe.PaymentMethod.Type[] = [
  "card",
  "link",
  ...DIRECT_DEBIT_PAYMENT_METHOD_TYPES,
];<|MERGE_RESOLUTION|>--- conflicted
+++ resolved
@@ -7,13 +7,8 @@
 
 export const PAYOUT_FEES = {
   business: {
-<<<<<<< HEAD
-    direct_debit: 0.07,
+    direct_debit: 0.05,
     card: 0.1,
-=======
-    ach: 0.05,
-    card: 0.08,
->>>>>>> 9efe3d85
   },
   advanced: {
     direct_debit: 0.05,
