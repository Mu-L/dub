import { DubApiError, handleAndReturnErrorResponse } from "@/lib/api/errors";
import { prisma } from "@/lib/prisma";
import { PlanProps, WorkspaceWithUsers } from "@/lib/types";
import { ratelimit } from "@/lib/upstash";
import { API_DOMAIN, getSearchParams } from "@dub/utils";
import { waitUntil } from "@vercel/functions";
import { throwIfNoAccess } from "../api/tokens/permissions";
import { Scope, roleScopesMapping } from "../api/tokens/scopes";
import { isBetaTester } from "../edge-config";
import { hashToken } from "./hash-token";
import { Session, getSession } from "./utils";

interface WithWorkspaceHandler {
  ({
    req,
    params,
    searchParams,
    headers,
    session,
    workspace,
<<<<<<< HEAD
    domain,
    link,
    scopes,
=======
>>>>>>> ef0fd98b
  }: {
    req: Request;
    params: Record<string, string>;
    searchParams: Record<string, string>;
    headers?: Record<string, string>;
    session: Session;
<<<<<<< HEAD
    workspace: WorkspaceProps;
    domain: string;
    link?: LinkProps;
    scopes: Scope[];
=======
    workspace: WorkspaceWithUsers;
>>>>>>> ef0fd98b
  }): Promise<Response>;
}

export const withWorkspace = (
  handler: WithWorkspaceHandler,
  {
    requiredPlan = [
      "free",
      "pro",
      "business",
      "business plus",
      "business max",
      "business extra",
      "enterprise",
    ], // if the action needs a specific plan
<<<<<<< HEAD
    needNotExceededClicks, // if the action needs the user to not have exceeded their clicks usage
    needNotExceededLinks, // if the action needs the user to not have exceeded their links usage
    allowAnonymous, // special case for /api/links (POST /api/links) – allow no session
    skipLinkChecks, // special case for /api/links/exists – skip link checks
    domainChecks, // if the action needs to check if the domain belongs to the workspace
=======
    requiredRole = ["owner", "member"],
    allowAnonymous, // special case for /api/links (POST /api/links) – allow no session
    allowSelf, // special case for removing yourself from a workspace
>>>>>>> ef0fd98b
    betaFeature, // if the action is a beta feature
    requiredScopes = [],
    skipScopeChecks, // if the action doesn't need to check for required scopes
  }: {
    requiredPlan?: Array<PlanProps>;
<<<<<<< HEAD
    needNotExceededClicks?: boolean;
    needNotExceededLinks?: boolean;
    allowAnonymous?: boolean;
    skipLinkChecks?: boolean;
    domainChecks?: boolean;
=======
    requiredRole?: Array<"owner" | "member">;
    allowAnonymous?: boolean;
    allowSelf?: boolean;
>>>>>>> ef0fd98b
    betaFeature?: boolean;
    requiredScopes?: Scope[];
    skipScopeChecks?: boolean;
  } = {},
) => {
  return async (
    req: Request,
    { params = {} }: { params: Record<string, string> | undefined },
  ) => {
    const searchParams = getSearchParams(req.url);

    let apiKey: string | undefined = undefined;
    let headers = {};

    try {
      const authorizationHeader = req.headers.get("Authorization");
      if (authorizationHeader) {
        if (!authorizationHeader.includes("Bearer ")) {
          throw new DubApiError({
            code: "bad_request",
            message:
              "Misconfigured authorization header. Did you forget to add 'Bearer '? Learn more: https://d.to/auth",
          });
        }
        apiKey = authorizationHeader.replace("Bearer ", "");
      }

      let session: Session | undefined;
      let workspaceId: string | undefined;
      let workspaceSlug: string | undefined;
      let scopes: Scope[] = [];
      let token: any | null = null;
      const isRestrictedToken = apiKey?.startsWith("dub_");

      const idOrSlug =
        params?.idOrSlug ||
        searchParams.workspaceId ||
        params?.slug ||
        searchParams.projectSlug;

      // if there's no workspace ID or slug and it's not a restricted token
      // For restricted tokens, we find the workspaceId from the token
      if (!idOrSlug && !isRestrictedToken) {
        // for /api/links (POST /api/links) – allow no session (but warn if user provides apiKey)
        if (allowAnonymous && !apiKey) {
          // @ts-expect-error
          return await handler({
            req,
            params,
            searchParams,
            headers,
          });
        } else {
          throw new DubApiError({
            code: "not_found",
            message:
              "Workspace id not found. Did you forget to include a `workspaceId` query parameter? Learn more: https://d.to/id",
          });
        }
      }

      if (idOrSlug) {
        if (idOrSlug.startsWith("ws_")) {
          workspaceId = idOrSlug.replace("ws_", "");
        } else {
          workspaceSlug = idOrSlug;
        }
      }

      if (apiKey) {
        const hashedKey = await hashToken(apiKey);
        const prismaArgs = {
          where: {
            hashedKey,
          },
          select: {
            ...(isRestrictedToken && {
              scopes: true,
              rateLimit: true,
              projectId: true,
            }),
            user: {
              select: {
                id: true,
                name: true,
                email: true,
                isMachine: true,
              },
            },
          },
        };

        if (isRestrictedToken) {
          token = await prisma.restrictedToken.findUnique(prismaArgs);
        } else {
          token = await prisma.token.findUnique(prismaArgs);
        }

        if (!token || !token.user) {
          throw new DubApiError({
            code: "unauthorized",
            message: "Unauthorized: Invalid API key.",
          });
        }

        // Rate limit checks for API keys
        const rateLimit = token?.rateLimit || 600;

        const { success, limit, reset, remaining } = await ratelimit(
          rateLimit,
          "1 m",
        ).limit(apiKey);

        headers = {
          "Retry-After": reset.toString(),
          "X-RateLimit-Limit": limit.toString(),
          "X-RateLimit-Remaining": remaining.toString(),
          "X-RateLimit-Reset": reset.toString(),
        };

        if (!success) {
          throw new DubApiError({
            code: "rate_limit_exceeded",
            message: "Too many requests.",
          });
        }

<<<<<<< HEAD
        // Find workspaceId if it's a restricted token
        if (isRestrictedToken) {
          workspaceId = token.projectId;
        }

=======
>>>>>>> ef0fd98b
        waitUntil(
          // update last used time for the token
          (async () => {
            const prismaArgs = {
              where: {
                hashedKey,
              },
              data: {
                lastUsed: new Date(),
              },
            };

            if (isRestrictedToken) {
              await prisma.restrictedToken.update(prismaArgs);
            } else {
              await prisma.token.update(prismaArgs);
            }
          })(),
        );

        session = {
          user: {
            id: token.user.id,
            name: token.user.name || "",
            email: token.user.email || "",
            isMachine: token.user.isMachine,
          },
        };
      } else {
        session = await getSession();

        if (!session?.user?.id) {
          throw new DubApiError({
            code: "unauthorized",
            message: "Unauthorized: Login required.",
          });
        }
      }

      const workspace = (await prisma.project.findUnique({
        where: {
          id: workspaceId || undefined,
          slug: workspaceSlug || undefined,
        },
        include: {
          users: {
            where: {
              userId: session.user.id,
            },
            select: {
              role: true,
            },
          },
        },
      })) as WorkspaceWithUsers;

      // workspace doesn't exist
      if (!workspace || !workspace.users) {
        throw new DubApiError({
          code: "not_found",
          message: "Workspace not found.",
        });
      }

      // workspace exists but user is not part of it
      if (workspace.users.length === 0) {
        const pendingInvites = await prisma.projectInvite.findUnique({
          where: {
            email_projectId: {
              email: session.user.email,
              projectId: workspace.id,
            },
          },
          select: {
            expires: true,
          },
        });

        if (!pendingInvites) {
          throw new DubApiError({
            code: "not_found",
            message: "Workspace not found.",
          });
        } else if (pendingInvites.expires < new Date()) {
          throw new DubApiError({
            code: "invite_expired",
            message: "Workspace invite expired.",
          });
        } else {
          throw new DubApiError({
            code: "invite_pending",
            message: "Workspace invite pending.",
          });
        }
      }

      // Find scopes based on the token or user's role
      if (token && "scopes" in token) {
        scopes = (token.scopes?.split(" ") as Scope[]) || [];
      } else if (workspace.users.length > 0) {
        scopes = roleScopesMapping[workspace.users[0].role];
      }

      // Check user has permission to make the action
      if (!skipScopeChecks) {
        throwIfNoAccess({
          scopes,
          requiredScopes,
          workspaceId: workspace.id,
        });
      }

      // beta feature checks
      if (betaFeature) {
        const betaTester = await isBetaTester(workspace.id);
        if (!betaTester) {
          throw new DubApiError({
            code: "forbidden",
            message: "Unauthorized: Beta feature.",
          });
        }
      }

<<<<<<< HEAD
      // edge case where linkId is an externalId and workspaceId was not provided (they must've used projectSlug instead)
      // in this case, we need to try fetching the link again
      if (linkId && linkId.startsWith("ext_") && !link && !workspaceId) {
        link = (await prisma.link.findUnique({
          where: {
            projectId_externalId: {
              projectId: workspace.id,
              externalId: linkId.replace("ext_", ""),
            },
          },
        })) as LinkProps;
      }

      // if domain is defined:
      // - it's a dub domain and domainChecks is required, check if the user is part of the dub workspace
      // - it's a custom domain, check if the domain belongs to the workspace
      if (domain) {
        if (isDubDomain(domain)) {
          if (domainChecks && workspace.id !== DUB_WORKSPACE_ID) {
            throw new DubApiError({
              code: "forbidden",
              message: "Domain does not belong to workspace.",
            });
          }
        } else if (!workspace.domains.find((d) => d.slug === domain)) {
          throw new DubApiError({
            code: "forbidden",
            message: "Domain does not belong to workspace.",
          });
        }
      }

      // clicks usage overage checks
      if (needNotExceededClicks && workspace.usage > workspace.usageLimit) {
        throw new DubApiError({
          code: "forbidden",
          message: exceededLimitError({
            plan: workspace.plan,
            limit: workspace.usageLimit,
            type: "clicks",
          }),
        });
      }

      // links usage overage checks
      if (
        needNotExceededLinks &&
        workspace.linksUsage > workspace.linksLimit &&
        (workspace.plan === "free" || workspace.plan === "pro")
      ) {
        throw new DubApiError({
          code: "forbidden",
          message: exceededLimitError({
            plan: workspace.plan,
            limit: workspace.linksLimit,
            type: "links",
          }),
=======
      // workspace exists but user is not part of it
      if (workspace.users.length === 0) {
        const pendingInvites = await prisma.projectInvite.findUnique({
          where: {
            email_projectId: {
              email: session.user.email,
              projectId: workspace.id,
            },
          },
          select: {
            expires: true,
          },
        });
        if (!pendingInvites) {
          throw new DubApiError({
            code: "not_found",
            message: "Workspace not found.",
          });
        } else if (pendingInvites.expires < new Date()) {
          throw new DubApiError({
            code: "invite_expired",
            message: "Workspace invite expired.",
          });
        } else {
          throw new DubApiError({
            code: "invite_pending",
            message: "Workspace invite pending.",
          });
        }
      }

      // workspace role checks
      if (
        !requiredRole.includes(workspace.users[0].role) &&
        !(allowSelf && searchParams.userId === session.user.id)
      ) {
        throw new DubApiError({
          code: "forbidden",
          message: "Unauthorized: Insufficient permissions.",
>>>>>>> ef0fd98b
        });
      }

      // plan checks
      if (!requiredPlan.includes(workspace.plan)) {
        throw new DubApiError({
          code: "forbidden",
          message: "Unauthorized: Need higher plan.",
        });
      }

      // analytics API checks
      const url = new URL(req.url || "", API_DOMAIN);
      if (
        workspace.plan === "free" &&
        apiKey &&
        url.pathname.includes("/analytics")
      ) {
        throw new DubApiError({
          code: "forbidden",
          message: "Analytics API is only available on paid plans.",
        });
      }

      return await handler({
        req,
        params,
        searchParams,
        headers,
        session,
        workspace,
<<<<<<< HEAD
        domain,
        link,
        scopes,
=======
>>>>>>> ef0fd98b
      });
    } catch (error) {
      return handleAndReturnErrorResponse(error, headers);
    }
  };
};<|MERGE_RESOLUTION|>--- conflicted
+++ resolved
@@ -18,26 +18,15 @@
     headers,
     session,
     workspace,
-<<<<<<< HEAD
-    domain,
-    link,
     scopes,
-=======
->>>>>>> ef0fd98b
   }: {
     req: Request;
     params: Record<string, string>;
     searchParams: Record<string, string>;
     headers?: Record<string, string>;
     session: Session;
-<<<<<<< HEAD
-    workspace: WorkspaceProps;
-    domain: string;
-    link?: LinkProps;
     scopes: Scope[];
-=======
     workspace: WorkspaceWithUsers;
->>>>>>> ef0fd98b
   }): Promise<Response>;
 }
 
@@ -53,33 +42,13 @@
       "business extra",
       "enterprise",
     ], // if the action needs a specific plan
-<<<<<<< HEAD
-    needNotExceededClicks, // if the action needs the user to not have exceeded their clicks usage
-    needNotExceededLinks, // if the action needs the user to not have exceeded their links usage
     allowAnonymous, // special case for /api/links (POST /api/links) – allow no session
-    skipLinkChecks, // special case for /api/links/exists – skip link checks
-    domainChecks, // if the action needs to check if the domain belongs to the workspace
-=======
-    requiredRole = ["owner", "member"],
-    allowAnonymous, // special case for /api/links (POST /api/links) – allow no session
-    allowSelf, // special case for removing yourself from a workspace
->>>>>>> ef0fd98b
     betaFeature, // if the action is a beta feature
     requiredScopes = [],
     skipScopeChecks, // if the action doesn't need to check for required scopes
   }: {
     requiredPlan?: Array<PlanProps>;
-<<<<<<< HEAD
-    needNotExceededClicks?: boolean;
-    needNotExceededLinks?: boolean;
     allowAnonymous?: boolean;
-    skipLinkChecks?: boolean;
-    domainChecks?: boolean;
-=======
-    requiredRole?: Array<"owner" | "member">;
-    allowAnonymous?: boolean;
-    allowSelf?: boolean;
->>>>>>> ef0fd98b
     betaFeature?: boolean;
     requiredScopes?: Scope[];
     skipScopeChecks?: boolean;
@@ -207,14 +176,11 @@
           });
         }
 
-<<<<<<< HEAD
         // Find workspaceId if it's a restricted token
         if (isRestrictedToken) {
           workspaceId = token.projectId;
         }
 
-=======
->>>>>>> ef0fd98b
         waitUntil(
           // update last used time for the token
           (async () => {
@@ -338,108 +304,6 @@
         }
       }
 
-<<<<<<< HEAD
-      // edge case where linkId is an externalId and workspaceId was not provided (they must've used projectSlug instead)
-      // in this case, we need to try fetching the link again
-      if (linkId && linkId.startsWith("ext_") && !link && !workspaceId) {
-        link = (await prisma.link.findUnique({
-          where: {
-            projectId_externalId: {
-              projectId: workspace.id,
-              externalId: linkId.replace("ext_", ""),
-            },
-          },
-        })) as LinkProps;
-      }
-
-      // if domain is defined:
-      // - it's a dub domain and domainChecks is required, check if the user is part of the dub workspace
-      // - it's a custom domain, check if the domain belongs to the workspace
-      if (domain) {
-        if (isDubDomain(domain)) {
-          if (domainChecks && workspace.id !== DUB_WORKSPACE_ID) {
-            throw new DubApiError({
-              code: "forbidden",
-              message: "Domain does not belong to workspace.",
-            });
-          }
-        } else if (!workspace.domains.find((d) => d.slug === domain)) {
-          throw new DubApiError({
-            code: "forbidden",
-            message: "Domain does not belong to workspace.",
-          });
-        }
-      }
-
-      // clicks usage overage checks
-      if (needNotExceededClicks && workspace.usage > workspace.usageLimit) {
-        throw new DubApiError({
-          code: "forbidden",
-          message: exceededLimitError({
-            plan: workspace.plan,
-            limit: workspace.usageLimit,
-            type: "clicks",
-          }),
-        });
-      }
-
-      // links usage overage checks
-      if (
-        needNotExceededLinks &&
-        workspace.linksUsage > workspace.linksLimit &&
-        (workspace.plan === "free" || workspace.plan === "pro")
-      ) {
-        throw new DubApiError({
-          code: "forbidden",
-          message: exceededLimitError({
-            plan: workspace.plan,
-            limit: workspace.linksLimit,
-            type: "links",
-          }),
-=======
-      // workspace exists but user is not part of it
-      if (workspace.users.length === 0) {
-        const pendingInvites = await prisma.projectInvite.findUnique({
-          where: {
-            email_projectId: {
-              email: session.user.email,
-              projectId: workspace.id,
-            },
-          },
-          select: {
-            expires: true,
-          },
-        });
-        if (!pendingInvites) {
-          throw new DubApiError({
-            code: "not_found",
-            message: "Workspace not found.",
-          });
-        } else if (pendingInvites.expires < new Date()) {
-          throw new DubApiError({
-            code: "invite_expired",
-            message: "Workspace invite expired.",
-          });
-        } else {
-          throw new DubApiError({
-            code: "invite_pending",
-            message: "Workspace invite pending.",
-          });
-        }
-      }
-
-      // workspace role checks
-      if (
-        !requiredRole.includes(workspace.users[0].role) &&
-        !(allowSelf && searchParams.userId === session.user.id)
-      ) {
-        throw new DubApiError({
-          code: "forbidden",
-          message: "Unauthorized: Insufficient permissions.",
->>>>>>> ef0fd98b
-        });
-      }
-
       // plan checks
       if (!requiredPlan.includes(workspace.plan)) {
         throw new DubApiError({
@@ -468,12 +332,7 @@
         headers,
         session,
         workspace,
-<<<<<<< HEAD
-        domain,
-        link,
         scopes,
-=======
->>>>>>> ef0fd98b
       });
     } catch (error) {
       return handleAndReturnErrorResponse(error, headers);
