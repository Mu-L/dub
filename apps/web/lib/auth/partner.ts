import { DubApiError, handleAndReturnErrorResponse } from "@/lib/api/errors";
import { withAxiom } from "@/lib/axiom/server";
import { PartnerProps } from "@/lib/types";
import { prisma } from "@dub/prisma";
import { getSearchParams, PARTNERS_DOMAIN } from "@dub/utils";
import { PartnerUser } from "@prisma/client";
<<<<<<< HEAD
import { AxiomRequest, withAxiom } from "next-axiom";
import { Permission, throwIfNoPermission } from "./partner-user-permissions";
import { rateLimitRequest } from "./rate-limit-request";
import { getSession, Session } from "./utils";
=======
import { Permission } from "./partner-users/partner-user-permissions";
import { throwIfNoPermission } from "./partner-users/throw-if-no-permission";
import { Session, getSession } from "./utils";
>>>>>>> 9d290d03

interface WithPartnerProfileHandler {
  ({
    req,
    params,
    searchParams,
    headers,
    session,
    partner,
    partnerUser,
  }: {
    req: Request;
    params: Record<string, string>;
    searchParams: Record<string, string>;
    headers?: Headers;
    session: Session;
    partner: Omit<PartnerProps, "role" | "userId">;
    partnerUser: Pick<PartnerUser, "userId" | "role">;
  }): Promise<Response>;
}

interface WithPartnerProfileOptions {
  requiredPermission?: Permission;
}

export const RATE_LIMIT = {
  api: {
    limit: 15,
    interval: "1 s",
  },
  analyticsApi: {
    limit: 5,
    interval: "1 s",
  },
} as const;

export const withPartnerProfile = (
  handler: WithPartnerProfileHandler,
  { requiredPermission }: WithPartnerProfileOptions = {},
) => {
  return withAxiom(
    async (
      req,
      { params: initialParams }: { params: Promise<Record<string, string>> },
    ) => {
      const params = (await initialParams) || {};
      let responseHeaders = new Headers();

      try {
        const session = await getSession();

        if (!session?.user?.id) {
          throw new DubApiError({
            code: "unauthorized",
            message: "Unauthorized: Login required.",
          });
        }

        const searchParams = getSearchParams(req.url);
        const { defaultPartnerId, id: userId } = session.user;

        if (!defaultPartnerId) {
          throw new DubApiError({
            code: "not_found",
            message: "Partner profile not found.",
          });
        }

        // Check API rate limit
        const url = new URL(req.url || "", PARTNERS_DOMAIN);
        const isAnalytics =
          url.pathname.includes("/analytics") ||
          url.pathname.includes("/events");

        const rateLimit = RATE_LIMIT[isAnalytics ? "analyticsApi" : "api"];

        const { success, headers } = await rateLimitRequest({
          requests: rateLimit.limit,
          interval: rateLimit.interval,
          identifier: `partner-profile:ratelimit:${session.user.id}`,
        });

        if (headers) {
          for (const [key, value] of Object.entries(headers)) {
            responseHeaders.set(key, value);
          }
        }

        if (!success) {
          throw new DubApiError({
            code: "rate_limit_exceeded",
            message: "Too many requests.",
          });
        }

        const partnerUser = await prisma.partnerUser.findUnique({
          where: {
            userId_partnerId: {
              userId,
              partnerId: defaultPartnerId,
            },
          },
          include: {
            partner: {
              include: {
                industryInterests: true,
                preferredEarningStructures: true,
                salesChannels: true,
              },
            },
          },
        });

        // partnerUser relationship doesn't exist
        if (!partnerUser) {
          throw new DubApiError({
            code: "not_found",
            message: "Partner profile not found.",
          });
        }

        if (requiredPermission) {
          throwIfNoPermission({
            role: partnerUser.role,
            permission: requiredPermission,
          });
        }

        const {
          industryInterests,
          preferredEarningStructures,
          salesChannels,
          ...partner
        } = partnerUser.partner;

        return await handler({
          req,
          params,
          searchParams,
          session,
          partner: {
            ...partner,
            industryInterests: industryInterests.map(
              ({ industryInterest }) => industryInterest,
            ),
            preferredEarningStructures: preferredEarningStructures.map(
              ({ preferredEarningStructure }) => preferredEarningStructure,
            ),
            salesChannels: salesChannels.map(
              ({ salesChannel }) => salesChannel,
            ),
          } as Omit<PartnerProps, "role" | "userId">,
          partnerUser: {
            userId: partnerUser.userId,
            role: partnerUser.role,
          },
          headers: responseHeaders,
        });
      } catch (error) {
<<<<<<< HEAD
        req.log.error(error);
        return handleAndReturnErrorResponse(error, responseHeaders);
=======
        return handleAndReturnErrorResponse(error);
>>>>>>> 9d290d03
      }
    },
  );
};<|MERGE_RESOLUTION|>--- conflicted
+++ resolved
@@ -4,16 +4,10 @@
 import { prisma } from "@dub/prisma";
 import { getSearchParams, PARTNERS_DOMAIN } from "@dub/utils";
 import { PartnerUser } from "@prisma/client";
-<<<<<<< HEAD
-import { AxiomRequest, withAxiom } from "next-axiom";
-import { Permission, throwIfNoPermission } from "./partner-user-permissions";
+import { Permission } from "./partner-users/partner-user-permissions";
+import { throwIfNoPermission } from "./partner-users/throw-if-no-permission";
 import { rateLimitRequest } from "./rate-limit-request";
 import { getSession, Session } from "./utils";
-=======
-import { Permission } from "./partner-users/partner-user-permissions";
-import { throwIfNoPermission } from "./partner-users/throw-if-no-permission";
-import { Session, getSession } from "./utils";
->>>>>>> 9d290d03
 
 interface WithPartnerProfileHandler {
   ({
@@ -173,12 +167,7 @@
           headers: responseHeaders,
         });
       } catch (error) {
-<<<<<<< HEAD
-        req.log.error(error);
         return handleAndReturnErrorResponse(error, responseHeaders);
-=======
-        return handleAndReturnErrorResponse(error);
->>>>>>> 9d290d03
       }
     },
   );
