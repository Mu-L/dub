--- conflicted
+++ resolved
@@ -21,7 +21,7 @@
   name: z.string().min(1),
   slug: z
     .string()
-    .min(1)
+    .min(3, "Slug must be at least 3 characters")
     .max(48, "Slug must be less than 48 characters")
     .transform((v) => v.toLowerCase())
     .refine((v) => validSlugRegex.test(v), { message: "Invalid slug format" })
@@ -62,65 +62,9 @@
 });
 
 export const POST = withSession(async ({ req, session }) => {
-<<<<<<< HEAD
   try {
     const { name, slug, domain } = await createProjectSchema.parseAsync(
       await req.json(),
-=======
-  const { name, slug, domain } = await req.json();
-
-  if (!name || !slug) {
-    return new Response("Missing name or slug", { status: 422 });
-  }
-  let slugError: string | null = null;
-
-  // check if slug is too short
-  if (slug.length < 3) {
-    slugError = "Slug must be at least 3 characters";
-
-    // check if slug is too long
-  } else if (slug.length > 48) {
-    slugError = "Slug must be less than 48 characters";
-
-    // check if slug is valid
-  } else if (!validSlugRegex.test(slug)) {
-    slugError = "Invalid slug";
-
-    // check if slug is reserved
-  } else if ((await isReservedKey(slug)) || DEFAULT_REDIRECTS[slug]) {
-    slugError = "Cannot use reserved slugs";
-  }
-
-  if (domain) {
-    const validDomain = await validateDomain(domain);
-    if (slugError || validDomain !== true) {
-      return NextResponse.json(
-        {
-          slugError,
-          domainError: validDomain === true ? null : validDomain,
-        },
-        { status: 422 },
-      );
-    }
-  }
-
-  const freeProjects = await prisma.project.count({
-    where: {
-      plan: "free",
-      users: {
-        some: {
-          userId: session.user.id,
-          role: "owner",
-        },
-      },
-    },
-  });
-
-  if (freeProjects >= FREE_PROJECTS_LIMIT) {
-    return new Response(
-      `You can only create up to ${FREE_PROJECTS_LIMIT} free projects. Additional projects require a paid plan.`,
-      { status: 403 },
->>>>>>> c21068da
     );
 
     const freeProjects = await prisma.project.count({
