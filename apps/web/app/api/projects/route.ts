<<<<<<< HEAD
export * from "../workspaces/route";
=======
import {
  addDomainToVercel,
  domainExists,
  setRootDomain,
} from "@/lib/api/domains";
import { DubApiError } from "@/lib/api/errors";
import { withSession } from "@/lib/auth";
import { isReservedKey } from "@/lib/edge-config";
import prisma from "@/lib/prisma";
import z from "@/lib/zod";
import {
  DEFAULT_REDIRECTS,
  FREE_PROJECTS_LIMIT,
  nanoid,
  validDomainRegex,
  validSlugRegex,
} from "@dub/utils";
import slugify from "@sindresorhus/slugify";
import { NextResponse } from "next/server";

const createProjectSchema = z.object({
  name: z.string().min(1).max(32),
  slug: z
    .string()
    .min(3, "Slug must be at least 3 characters")
    .max(48, "Slug must be less than 48 characters")
    .transform((v) => slugify(v))
    .refine((v) => validSlugRegex.test(v), { message: "Invalid slug format" })
    .refine(async (v) => !((await isReservedKey(v)) || DEFAULT_REDIRECTS[v]), {
      message: "Cannot use reserved slugs",
    }),
  domain: z
    .string()
    .refine((v) => validDomainRegex.test(v), {
      message: "Invalid domain format",
    })
    .optional(),
});

// GET /api/projects - get all projects for the current user
export const GET = withSession(async ({ session }) => {
  const projects = await prisma.project.findMany({
    where: {
      users: {
        some: {
          userId: session.user.id,
        },
      },
    },
    include: {
      users: {
        where: {
          userId: session.user.id,
        },
        select: {
          role: true,
        },
      },
    },
  });
  return NextResponse.json(projects);
});

export const POST = withSession(async ({ req, session }) => {
  const { name, slug, domain } = await createProjectSchema.parseAsync(
    await req.json(),
  );

  const freeProjects = await prisma.project.count({
    where: {
      plan: "free",
      users: {
        some: {
          userId: session.user.id,
          role: "owner",
        },
      },
    },
  });

  if (freeProjects >= FREE_PROJECTS_LIMIT) {
    throw new DubApiError({
      code: "exceeded_limit",
      message: `You can only create up to ${FREE_PROJECTS_LIMIT} free projects. Additional projects require a paid plan.`,
    });
  }

  const [slugExist, domainExist] = await Promise.all([
    prisma.project.findUnique({
      where: {
        slug,
      },
      select: {
        slug: true,
      },
    }),
    domain ? domainExists(domain) : false,
  ]);

  if (slugExist) {
    throw new DubApiError({
      code: "conflict",
      message: "Slug is already in use.",
    });
  }

  if (domainExist) {
    throw new DubApiError({
      code: "conflict",
      message: "Domain is already in use.",
    });
  }

  const [projectResponse, domainRepsonse] = await Promise.all([
    prisma.project.create({
      data: {
        name,
        slug,
        users: {
          create: {
            userId: session.user.id,
            role: "owner",
          },
        },
        ...(domain && {
          domains: {
            create: {
              slug: domain,
              primary: true,
            },
          },
        }),
        billingCycleStart: new Date().getDate(),
        inviteCode: nanoid(24),
        defaultDomains: {
          create: {}, // by default, we give users all the default domains when they create a project
        },
      },
      include: {
        domains: true,
      },
    }),
    domain && addDomainToVercel(domain),
  ]);

  // if domain is specified and it was successfully added to Vercel
  // update it in Redis cache
  if (domain && domainRepsonse && !domainRepsonse.error) {
    await setRootDomain({
      id: projectResponse.domains[0].id,
      domain,
      projectId: projectResponse.id,
    });
  }

  return NextResponse.json(projectResponse);
});
>>>>>>> 0a0833ff
<|MERGE_RESOLUTION|>--- conflicted
+++ resolved
@@ -1,6 +1,3 @@
-<<<<<<< HEAD
-export * from "../workspaces/route";
-=======
 import {
   addDomainToVercel,
   domainExists,
@@ -157,5 +154,4 @@
   }
 
   return NextResponse.json(projectResponse);
-});
->>>>>>> 0a0833ff
+});