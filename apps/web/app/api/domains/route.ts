--- conflicted
+++ resolved
@@ -29,12 +29,8 @@
           },
         }),
       },
-<<<<<<< HEAD
-      take: 100,
-=======
       take: 50,
       skip: page ? page * 100 : 0,
->>>>>>> 9602d082
     });
 
     return NextResponse.json(z.array(DomainSchema).parse(domains));
