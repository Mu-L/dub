--- conflicted
+++ resolved
@@ -10,12 +10,7 @@
 import { parseRequestBody } from "@/lib/api/utils";
 import { withWorkspace } from "@/lib/auth";
 import { prisma } from "@/lib/prisma";
-<<<<<<< HEAD
-=======
 import { storage } from "@/lib/storage";
-import { recordLink } from "@/lib/tinybird";
-import { redis } from "@/lib/upstash";
->>>>>>> 75ac34a5
 import {
   DomainSchema,
   updateDomainBodySchema,
@@ -130,24 +125,6 @@
       },
     });
 
-<<<<<<< HEAD
-    if (domainUpdated) {
-      waitUntil(
-        Promise.all([
-          // remove old domain from Vercel
-          removeDomainFromVercel(domain),
-
-          // trigger the queue to rename the redis keys and update the links in Tinybird
-          queueDomainUpdate({
-            workspaceId: workspace.id,
-            oldDomain: domain,
-            newDomain: newDomain,
-            page: 1,
-          }),
-        ]),
-      );
-    }
-=======
     waitUntil(
       (async () => {
         // remove old logo
@@ -159,36 +136,18 @@
           await Promise.all([
             // remove old domain from Vercel
             removeDomainFromVercel(domain),
-            // rename redis key
-            redis.rename(domain.toLowerCase(), newDomain.toLowerCase()),
+
+            // trigger the queue to rename the redis keys and update the links in Tinybird
+            queueDomainUpdate({
+              workspaceId: workspace.id,
+              oldDomain: domain,
+              newDomain: newDomain,
+              page: 1,
+            }),
           ]);
-
-          const allLinks = await prisma.link.findMany({
-            where: {
-              domain: newDomain,
-            },
-            include: {
-              tags: true,
-            },
-          });
-
-          // update all links in Tinybird
-          recordLink(
-            allLinks.map((link) => ({
-              link_id: link.id,
-              domain: link.domain,
-              key: link.key,
-              url: link.url,
-              tag_ids: link.tags.map((tag) => tag.tagId),
-              program_id: link.programId ?? "",
-              workspace_id: link.projectId,
-              created_at: link.createdAt,
-            })),
-          );
         }
       })(),
     );
->>>>>>> 75ac34a5
 
     return NextResponse.json(DomainSchema.parse(domainRecord));
   },
