--- conflicted
+++ resolved
@@ -1,10 +1,6 @@
 import { qstash, receiver } from "@/lib/cron";
-<<<<<<< HEAD
 import { prisma } from "@/lib/prisma";
-=======
-import prisma from "@/lib/prisma";
 import { recordLink } from "@/lib/tinybird";
->>>>>>> 2fc3c73e
 import z from "@/lib/zod";
 import { APP_DOMAIN_WITH_NGROK, log } from "@dub/utils";
 import { NextResponse } from "next/server";
