--- conflicted
+++ resolved
@@ -56,24 +56,7 @@
       linkCache.deleteMany(links),
 
       // Record link in the Tinybird
-<<<<<<< HEAD
-      recordLink(
-        links.map((link) => ({
-          link_id: link.id,
-          domain: link.domain,
-          key: link.key,
-          url: link.url,
-          tag_ids: link.tags.map((tag) => tag.id),
-          folder_id: link.folderId,
-          program_id: link.programId ?? "",
-          workspace_id: workspaceId,
-          created_at: link.createdAt,
-          deleted: true,
-        })),
-      ),
-=======
       recordLink(links),
->>>>>>> 03093040
 
       // Remove image from R2 storage if it exists
       links
