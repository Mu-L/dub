import { getProgramEnrollmentOrThrow } from "@/lib/api/programs/get-program-enrollment-or-throw";
import { withPartner } from "@/lib/auth/partner";
import { ProgramEnrollmentSchema } from "@/lib/zod/schemas/programs";
import { NextResponse } from "next/server";

// GET /api/partners/[partnerId]/programs/[programId] – get a partner's enrollment in a program
export const GET = withPartner(async ({ partner, params }) => {
<<<<<<< HEAD
  const idOrSlug = params.programId;

  let programId: string | undefined;
  let programSlug: string | undefined;

  idOrSlug.startsWith("prog_")
    ? (programId = idOrSlug)
    : (programSlug = idOrSlug);

  const program = await prisma.program.findUniqueOrThrow({
    where: {
      id: programId || undefined,
      slug: programSlug || undefined,
    },
  });

  const programEnrollment = await prisma.programEnrollment.findUnique({
    where: {
      partnerId_programId: {
        partnerId: partner.id,
        programId: program.id,
      },
    },
    include: {
      link: true,
    },
  });

  if (!programEnrollment) {
    throw new DubApiError({
      code: "not_found",
      message: "You're not enrolled in this program",
    });
  }

  return NextResponse.json(
    ProgramEnrollmentSchema.parse({
      ...programEnrollment,
      program,
    }),
  );
=======
  const programEnrollment = await getProgramEnrollmentOrThrow({
    partnerId: partner.id,
    programId: params.programId,
  });

  return NextResponse.json(ProgramEnrollmentSchema.parse(programEnrollment));
>>>>>>> e5a51dfb
});<|MERGE_RESOLUTION|>--- conflicted
+++ resolved
@@ -5,54 +5,10 @@
 
 // GET /api/partners/[partnerId]/programs/[programId] – get a partner's enrollment in a program
 export const GET = withPartner(async ({ partner, params }) => {
-<<<<<<< HEAD
-  const idOrSlug = params.programId;
-
-  let programId: string | undefined;
-  let programSlug: string | undefined;
-
-  idOrSlug.startsWith("prog_")
-    ? (programId = idOrSlug)
-    : (programSlug = idOrSlug);
-
-  const program = await prisma.program.findUniqueOrThrow({
-    where: {
-      id: programId || undefined,
-      slug: programSlug || undefined,
-    },
-  });
-
-  const programEnrollment = await prisma.programEnrollment.findUnique({
-    where: {
-      partnerId_programId: {
-        partnerId: partner.id,
-        programId: program.id,
-      },
-    },
-    include: {
-      link: true,
-    },
-  });
-
-  if (!programEnrollment) {
-    throw new DubApiError({
-      code: "not_found",
-      message: "You're not enrolled in this program",
-    });
-  }
-
-  return NextResponse.json(
-    ProgramEnrollmentSchema.parse({
-      ...programEnrollment,
-      program,
-    }),
-  );
-=======
   const programEnrollment = await getProgramEnrollmentOrThrow({
     partnerId: partner.id,
     programId: params.programId,
   });
 
   return NextResponse.json(ProgramEnrollmentSchema.parse(programEnrollment));
->>>>>>> e5a51dfb
 });