import { parseRequestBody } from "@/lib/api/utils";
import { withWorkspace } from "@/lib/auth";
import { prisma } from "@/lib/prisma";
import z from "@/lib/zod";
import { NextResponse } from "next/server";

const subscribeSchema = z.object({
  url: z.string(),
});

const unsubscribeSchema = z.object({
  id: z.string(),
});

// GET /api/zapier/subscribe - Subscribe to a Zapier hook
export const POST = withWorkspace(async ({ workspace, req }) => {
  const { url } = subscribeSchema.parse(await parseRequestBody(req));

  // Create a new Zapier hook for the workspace
  const hook = await prisma.zapierHook.create({
    data: {
      projectId: workspace.id,
      url,
    },
  });

  if (!workspace.zapierHookEnabled) {
    await prisma.project.update({
      where: { id: workspace.id },
      data: { zapierHookEnabled: true },
    });
  }

  console.info(`[Zapier] Workspace ${workspace.id} subscribed to ${hook}`);

  return NextResponse.json({ id: hook.id }, { status: 201 });
});

// DELETE /api/zapier/unsubscribe - Unsubscribe from a Zapier hook
<<<<<<< HEAD
export const DELETE = withWorkspace(async ({ workspace, req, searchParams }) => {
=======
export const DELETE = withWorkspace(async ({ workspace, searchParams }) => {
>>>>>>> 23e74c0e
  const { id } = unsubscribeSchema.parse(searchParams);

  const hook = await prisma.zapierHook.delete({
    where: {
      projectId: workspace.id,
      id,
    },
  });

  // Check if there are any hooks left for the workspace
  const hooks = await prisma.zapierHook.count({
    where: {
      projectId: workspace.id,
    },
  });

  if (hooks === 0) {
    await prisma.project.update({
      where: { id: workspace.id },
      data: { zapierHookEnabled: false },
    });
  }

  console.info(`[Zapier] Workspace ${workspace.id} unsubscribed from ${hook}`);

  return NextResponse.json({ status: "OK" });
});<|MERGE_RESOLUTION|>--- conflicted
+++ resolved
@@ -37,11 +37,7 @@
 });
 
 // DELETE /api/zapier/unsubscribe - Unsubscribe from a Zapier hook
-<<<<<<< HEAD
-export const DELETE = withWorkspace(async ({ workspace, req, searchParams }) => {
-=======
 export const DELETE = withWorkspace(async ({ workspace, searchParams }) => {
->>>>>>> 23e74c0e
   const { id } = unsubscribeSchema.parse(searchParams);
 
   const hook = await prisma.zapierHook.delete({
