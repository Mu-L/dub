import { linkCache } from "@/lib/api/links/cache";
import { withAdmin } from "@/lib/auth";
import { updateConfig } from "@/lib/edge-config";
<<<<<<< HEAD
import { prisma } from "@/lib/prisma";
import { formatRedisLink } from "@/lib/upstash";
=======
import { formatRedisLink, redis } from "@/lib/upstash";
>>>>>>> a0099a72
import { domainKeySchema } from "@/lib/zod/schemas/links";
import { prisma } from "@dub/prisma";
import {
  LEGAL_USER_ID,
  LEGAL_WORKSPACE_ID,
  getDomainWithoutWWW,
} from "@dub/utils";
import { NextResponse } from "next/server";

// DELETE /api/admin/links/ban – ban a dub.sh link by key
export const DELETE = withAdmin(async ({ searchParams }) => {
  const { domain, key } = domainKeySchema.parse(searchParams);

  const link = await prisma.link.findUnique({
    where: { domain_key: { domain, key } },
  });

  if (!link) {
    return NextResponse.json({ error: "Link not found" }, { status: 404 });
  }

  const urlDomain = getDomainWithoutWWW(link.url);

  const response = await Promise.all([
    prisma.link.update({
      where: {
        id: link.id,
      },
      data: {
        userId: LEGAL_USER_ID,
        projectId: LEGAL_WORKSPACE_ID,
      },
    }),

    linkCache.set({
      link: await formatRedisLink({ ...link, projectId: LEGAL_WORKSPACE_ID }),
      domain: domain!,
      key,
    }),

    urlDomain &&
      updateConfig({
        key: "domains",
        value: urlDomain,
      }),
  ]);

  return NextResponse.json(response);
});<|MERGE_RESOLUTION|>--- conflicted
+++ resolved
@@ -1,12 +1,7 @@
 import { linkCache } from "@/lib/api/links/cache";
 import { withAdmin } from "@/lib/auth";
 import { updateConfig } from "@/lib/edge-config";
-<<<<<<< HEAD
-import { prisma } from "@/lib/prisma";
 import { formatRedisLink } from "@/lib/upstash";
-=======
-import { formatRedisLink, redis } from "@/lib/upstash";
->>>>>>> a0099a72
 import { domainKeySchema } from "@/lib/zod/schemas/links";
 import { prisma } from "@dub/prisma";
 import {
