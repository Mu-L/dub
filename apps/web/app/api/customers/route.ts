--- conflicted
+++ resolved
@@ -119,11 +119,7 @@
       : CustomerSchema;
 
     return NextResponse.json(
-<<<<<<< HEAD
-      CustomerSchema.array().parse(processedCustomers.map(transformCustomer)),
-=======
-      responseSchema.array().parse(customers.map(transformCustomer)),
->>>>>>> 8f38de59
+      responseSchema.array().parse(processedCustomers.map(transformCustomer)),
     );
   },
   {
