import { exceededLimitError } from "@/lib/api/errors";
import { withAuth } from "@/lib/auth";
import { DubApiError, handleAndReturnErrorResponse } from "@/lib/errors";
import prisma from "@/lib/prisma";
<<<<<<< HEAD
import { createTagBodySchema } from "@/lib/zod/schemas/tags";
import { randomBadgeColor } from "@/ui/links/tag-badge";
=======
import { COLORS_LIST, randomBadgeColor } from "@/ui/links/tag-badge";
>>>>>>> 7f2779b6
import { NextResponse } from "next/server";

// GET /api/projects/[slug]/tags - get all tags for a project
export const GET = withAuth(async ({ project, headers }) => {
  const tags = await prisma.tag.findMany({
    where: {
      projectId: project.id,
    },
    select: {
      id: true,
      name: true,
      color: true,
    },
    orderBy: {
      name: "asc",
    },
  });
  return NextResponse.json(tags, { headers });
});

// POST /api/projects/[slug]/tags - create a tag for a project
export const POST = withAuth(async ({ req, project, headers }) => {
  try {
    const tagsCount = await prisma.tag.count({
      where: {
        projectId: project.id,
      },
    });

    if (tagsCount >= project.tagsLimit) {
      throw new DubApiError({
        code: "exceeded_limit",
        message: exceededLimitError({
          plan: project.plan,
          limit: project.tagsLimit,
          type: "tags",
        }),
      });
    }

    const { tag } = createTagBodySchema.parse(await req.json());

    const existingTag = await prisma.tag.findFirst({
      where: {
        projectId: project.id,
        name: tag,
      },
    });

    if (existingTag) {
      throw new DubApiError({
        code: "conflict",
        message: "A tag with that name already exists.",
      });
    }

    const response = await prisma.tag.create({
      data: {
        name: tag,
        color: randomBadgeColor(),
        projectId: project.id,
      },
      select: {
        id: true,
        name: true,
        color: true,
      },
    });

    return NextResponse.json(response, { headers, status: 201 });
  } catch (error) {
    return handleAndReturnErrorResponse(error);
  }
<<<<<<< HEAD
=======
  const { tag, color } = await req.json();
  const response = await prisma.tag.create({
    data: {
      name: tag,
      color:
        color && COLORS_LIST.map(({ color }) => color).includes(color)
          ? color
          : randomBadgeColor(),
      projectId: project.id,
    },
  });
  return NextResponse.json(response, { headers });
>>>>>>> 7f2779b6
});<|MERGE_RESOLUTION|>--- conflicted
+++ resolved
@@ -2,12 +2,8 @@
 import { withAuth } from "@/lib/auth";
 import { DubApiError, handleAndReturnErrorResponse } from "@/lib/errors";
 import prisma from "@/lib/prisma";
-<<<<<<< HEAD
 import { createTagBodySchema } from "@/lib/zod/schemas/tags";
-import { randomBadgeColor } from "@/ui/links/tag-badge";
-=======
 import { COLORS_LIST, randomBadgeColor } from "@/ui/links/tag-badge";
->>>>>>> 7f2779b6
 import { NextResponse } from "next/server";
 
 // GET /api/projects/[slug]/tags - get all tags for a project
@@ -48,7 +44,7 @@
       });
     }
 
-    const { tag } = createTagBodySchema.parse(await req.json());
+    const { tag, color } = createTagBodySchema.parse(await req.json());
 
     const existingTag = await prisma.tag.findFirst({
       where: {
@@ -67,13 +63,11 @@
     const response = await prisma.tag.create({
       data: {
         name: tag,
-        color: randomBadgeColor(),
+        color:
+          color && COLORS_LIST.map(({ color }) => color).includes(color)
+            ? color
+            : randomBadgeColor(),
         projectId: project.id,
-      },
-      select: {
-        id: true,
-        name: true,
-        color: true,
       },
     });
 
@@ -81,19 +75,4 @@
   } catch (error) {
     return handleAndReturnErrorResponse(error);
   }
-<<<<<<< HEAD
-=======
-  const { tag, color } = await req.json();
-  const response = await prisma.tag.create({
-    data: {
-      name: tag,
-      color:
-        color && COLORS_LIST.map(({ color }) => color).includes(color)
-          ? color
-          : randomBadgeColor(),
-      projectId: project.id,
-    },
-  });
-  return NextResponse.json(response, { headers });
->>>>>>> 7f2779b6
 });