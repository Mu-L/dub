import { DubApiError } from "@/lib/api/errors";
import { withWorkspace } from "@/lib/auth";
import { recordLink } from "@/lib/tinybird";
import { TagSchema, updateTagBodySchema } from "@/lib/zod/schemas/tags";
import { prisma } from "@dub/prisma";
import { NextResponse } from "next/server";

// PATCH /api/tags/[id] – update a tag for a workspace
export const PATCH = withWorkspace(
  async ({ req, params, workspace }) => {
    const { id } = params;
    const { name, color } = updateTagBodySchema.parse(await req.json());

    const tag = await prisma.tag.findFirst({
      where: {
        id,
        projectId: workspace.id,
      },
    });

    if (!tag) {
      throw new DubApiError({
        code: "not_found",
        message: "Tag not found.",
      });
    }

    try {
      const response = await prisma.tag.update({
        where: {
          id,
        },
        data: {
          name,
          color,
        },
      });

      return NextResponse.json(TagSchema.parse(response));
    } catch (error) {
      if (error.code === "P2002") {
        throw new DubApiError({
          code: "conflict",
          message: "A tag with that name already exists.",
        });
      }

      throw error;
    }
  },
  {
    requiredPermissions: ["tags.write"],
  },
);

export const PUT = PATCH;

// DELETE /api/tags/[id] – delete a tag for a workspace
export const DELETE = withWorkspace(
  async ({ params, workspace }) => {
    const { id } = params;
    try {
      const response = await prisma.tag.delete({
        where: {
          id,
          projectId: workspace.id,
        },
        include: {
          links: {
            select: {
              link: {
                select: {
                  id: true,
                  domain: true,
                  key: true,
                  url: true,
<<<<<<< HEAD
                  folderId: true,
=======
                  programId: true,
>>>>>>> b61153d8
                  createdAt: true,
                },
              },
            },
          },
        },
      });

      if (!response) {
        throw new DubApiError({
          code: "not_found",
          message: "Tag not found.",
        });
      }

      // update links metadata in tinybird after deleting a tag
      await recordLink(
        response.links.map(({ link }) => ({
          link_id: link.id,
          domain: link.domain,
          key: link.key,
          url: link.url,
          tag_ids: [],
<<<<<<< HEAD
          folder_id: link.folderId,
=======
          program_id: link.programId ?? "",
>>>>>>> b61153d8
          workspace_id: workspace.id,
          created_at: link.createdAt,
        })),
      );

      return NextResponse.json({ id });
    } catch (error) {
      if (error.code === "P2025") {
        throw new DubApiError({
          code: "not_found",
          message: "Tag not found.",
        });
      }

      throw error;
    }
  },
  {
    requiredPermissions: ["tags.write"],
  },
);<|MERGE_RESOLUTION|>--- conflicted
+++ resolved
@@ -74,11 +74,8 @@
                   domain: true,
                   key: true,
                   url: true,
-<<<<<<< HEAD
                   folderId: true,
-=======
                   programId: true,
->>>>>>> b61153d8
                   createdAt: true,
                 },
               },
@@ -102,11 +99,8 @@
           key: link.key,
           url: link.url,
           tag_ids: [],
-<<<<<<< HEAD
           folder_id: link.folderId,
-=======
           program_id: link.programId ?? "",
->>>>>>> b61153d8
           workspace_id: workspace.id,
           created_at: link.createdAt,
         })),
