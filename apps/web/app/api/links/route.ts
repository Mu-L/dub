--- conflicted
+++ resolved
@@ -4,7 +4,6 @@
 import { throwIfLinksUsageExceeded } from "@/lib/api/links/usage-checks";
 import { parseRequestBody } from "@/lib/api/utils";
 import { withWorkspace } from "@/lib/auth";
-import { getFolders } from "@/lib/folder/get-folders";
 import { checkFolderPermission } from "@/lib/folder/permissions";
 import { ratelimit } from "@/lib/upstash";
 import { sendWorkspaceWebhook } from "@/lib/webhook/publish";
@@ -51,11 +50,6 @@
       });
     }
 
-    const folders = await getFolders({
-      workspaceId: workspace.id,
-      userId: session.user.id,
-    });
-
     const response = await getLinksForWorkspace({
       workspaceId: workspace.id,
       domain,
@@ -70,11 +64,7 @@
       showArchived,
       withTags,
       includeUser,
-<<<<<<< HEAD
-      folderIds: folders.map((folder) => folder.id),
-=======
       linkIds,
->>>>>>> 84a7654a
     });
 
     return NextResponse.json(response, {
