import { DubApiError, ErrorCodes } from "@/lib/api/errors";
import {
  createLink,
  processLink,
  transformLink,
  updateLink,
} from "@/lib/api/links";
import { parseRequestBody } from "@/lib/api/utils";
import { withWorkspace } from "@/lib/auth";
<<<<<<< HEAD
import { checkFolderPermission } from "@/lib/folder/permissions";
import { prisma } from "@/lib/prisma";
=======
>>>>>>> b61153d8
import { NewLinkProps } from "@/lib/types";
import { createLinkBodySchema } from "@/lib/zod/schemas/links";
import { prisma } from "@dub/prisma";
import { deepEqual } from "@dub/utils";
import { NextResponse } from "next/server";

// PUT /api/links/upsert – update or create a link
export const PUT = withWorkspace(
  async ({ req, headers, workspace, session }) => {
    const bodyRaw = await parseRequestBody(req);
    const body = createLinkBodySchema.parse(bodyRaw);

    const link = await prisma.link.findFirst({
      where: {
        projectId: workspace.id,
        url: body.url,
      },
    });

    if (link) {
      if (link.folderId) {
        await checkFolderPermission({
          folderId: link.folderId,
          workspaceId: workspace.id,
          userId: session.user.id,
          requiredPermission: "folders.links.write",
        });
      }

      // proceed with /api/links/[linkId] PATCH logic
      const updatedLink = {
        ...link,
        expiresAt:
          link.expiresAt instanceof Date
            ? link.expiresAt.toISOString()
            : link.expiresAt,
        geo: link.geo as NewLinkProps["geo"],
        ...body,
      };

      // if link and updatedLink are identical, return the link
      if (deepEqual(link, updatedLink)) {
        const tags = await prisma.tag.findMany({
          where: {
            links: {
              some: {
                linkId: link.id,
              },
            },
          },
          select: {
            id: true,
            name: true,
            color: true,
          },
        });

        const response = transformLink({
          ...link,
          tags: tags.map((tag) => ({
            tag,
          })),
        });

        return NextResponse.json(response, {
          headers,
        });
      }

      if (updatedLink.projectId !== link?.projectId) {
        throw new DubApiError({
          code: "forbidden",
          message:
            "Transferring links to another workspace is only allowed via the /links/[linkId]/transfer endpoint.",
        });
      }

      // if domain and key are the same, we don't need to check if the key exists
      const skipKeyChecks =
        link.domain === updatedLink.domain &&
        link.key.toLowerCase() === updatedLink.key?.toLowerCase();

      // if externalId is the same, we don't need to check if it exists
      const skipExternalIdChecks =
        link.externalId?.toLowerCase() ===
        updatedLink.externalId?.toLowerCase();

      const {
        link: processedLink,
        error,
        code,
      } = await processLink({
        payload: updatedLink,
        workspace,
        skipKeyChecks,
        skipExternalIdChecks,
      });

      if (error) {
        throw new DubApiError({
          code: code as ErrorCodes,
          message: error,
        });
      }

      try {
        const response = await updateLink({
          oldLink: {
            domain: link.domain,
            key: link.key,
            image: link.image,
          },
          updatedLink: processedLink,
        });

        return NextResponse.json(response, {
          headers,
        });
      } catch (error) {
        throw new DubApiError({
          code: "unprocessable_entity",
          message: error.message,
        });
      }
    } else {
      // proceed with /api/links POST logic
      const { link, error, code } = await processLink({
        payload: body,
        workspace,
        userId: session.user.id,
      });

      if (error != null) {
        throw new DubApiError({
          code: code as ErrorCodes,
          message: error,
        });
      }

      try {
        const response = await createLink(link);
        return NextResponse.json(response, { headers });
      } catch (error) {
        throw new DubApiError({
          code: "unprocessable_entity",
          message: error.message,
        });
      }
    }
  },
  {
    requiredPermissions: ["links.write"],
  },
);<|MERGE_RESOLUTION|>--- conflicted
+++ resolved
@@ -7,11 +7,7 @@
 } from "@/lib/api/links";
 import { parseRequestBody } from "@/lib/api/utils";
 import { withWorkspace } from "@/lib/auth";
-<<<<<<< HEAD
 import { checkFolderPermission } from "@/lib/folder/permissions";
-import { prisma } from "@/lib/prisma";
-=======
->>>>>>> b61153d8
 import { NewLinkProps } from "@/lib/types";
 import { createLinkBodySchema } from "@/lib/zod/schemas/links";
 import { prisma } from "@dub/prisma";
