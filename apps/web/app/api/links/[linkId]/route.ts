--- conflicted
+++ resolved
@@ -206,7 +206,6 @@
       linkId: params.linkId,
     });
 
-<<<<<<< HEAD
     if (link.folderId) {
       await verifyFolderAccess({
         workspaceId: workspace.id,
@@ -216,15 +215,6 @@
       });
     }
 
-    if (link.programId) {
-      throw new DubApiError({
-        code: "forbidden",
-        message: "You can't delete a link that's part of a program.",
-      });
-    }
-
-=======
->>>>>>> 98c1d236
     const response = await deleteLink(link.id);
 
     waitUntil(
