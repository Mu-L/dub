import { DubApiError } from "@/lib/api/errors";
import { linkCache } from "@/lib/api/links/cache";
import { createId, parseRequestBody } from "@/lib/api/utils";
import { withWorkspace } from "@/lib/auth";
import { webhookCache } from "@/lib/webhook/cache";
import { WEBHOOK_ID_PREFIX } from "@/lib/webhook/constants";
import { transformWebhook } from "@/lib/webhook/transform";
import { isLinkLevelWebhook } from "@/lib/webhook/utils";
import { createWebhookSchema } from "@/lib/zod/schemas/webhooks";
<<<<<<< HEAD
import { prisma } from "@dub/prisma";
import { nanoid } from "@dub/utils";
=======
>>>>>>> e20dd787
import { waitUntil } from "@vercel/functions";
import { sendEmail } from "emails";
import WebhookAdded from "emails/webhook-added";
import { NextResponse } from "next/server";

// GET /api/webhooks - get all webhooks for the given workspace
export const GET = withWorkspace(
  async ({ workspace }) => {
    const webhooks = await prisma.webhook.findMany({
      where: {
        projectId: workspace.id,
      },
      select: {
        id: true,
        name: true,
        url: true,
        secret: true,
        triggers: true,
        links: true,
      },
      orderBy: {
        updatedAt: "desc",
      },
    });

    return NextResponse.json(webhooks.map(transformWebhook));
  },
  {
    requiredPermissions: ["webhooks.read"],
    featureFlag: "webhooks",
    requiredPlan: [
      "business",
      "business plus",
      "business extra",
      "business max",
      "enterprise",
    ],
  },
);

// POST /api/webhooks/ - create a new webhook
export const POST = withWorkspace(
  async ({ req, workspace, session }) => {
    const { name, url, secret, triggers, linkIds } = createWebhookSchema.parse(
      await parseRequestBody(req),
    );

    const existingWebhook = await prisma.webhook.findFirst({
      where: {
        url,
        projectId: workspace.id,
      },
    });

    if (existingWebhook) {
      throw new DubApiError({
        code: "conflict",
        message: "A Webhook with this URL already exists.",
      });
    }

    if (linkIds && linkIds.length > 0) {
      const links = await prisma.link.findMany({
        where: {
          id: { in: linkIds },
          projectId: workspace.id,
        },
        select: {
          id: true,
        },
      });

      if (links.length !== linkIds.length) {
        throw new DubApiError({
          code: "bad_request",
          message:
            "Invalid link IDs provided. Please check the links you are adding the webhook to.",
        });
      }
    }

    const webhook = await prisma.webhook.create({
      data: {
        id: createId({ prefix: WEBHOOK_ID_PREFIX }),
        name,
        url,
        secret,
        triggers,
        projectId: workspace.id,
        receiver: "user",
        links: {
          ...(linkIds &&
            linkIds.length > 0 && {
              create: linkIds.map((linkId) => ({
                linkId,
              })),
            }),
        },
      },
      select: {
        id: true,
        name: true,
        url: true,
        secret: true,
        triggers: true,
        links: true,
      },
    });

    if (webhook) {
      await prisma.project.update({
        where: {
          id: workspace.id,
        },
        data: {
          webhookEnabled: true,
        },
      });
    }

    waitUntil(
      (async () => {
        const links = await prisma.link.findMany({
          where: {
            id: { in: linkIds },
            projectId: workspace.id,
          },
          include: {
            webhooks: {
              select: {
                webhookId: true,
              },
            },
          },
        });

        const formatedLinks = links.map((link) => {
          return {
            ...link,
            webhookIds: link.webhooks.map((webhook) => webhook.webhookId),
          };
        });

        Promise.all([
          ...(links && links.length > 0
            ? [linkCache.mset(formatedLinks), []]
            : []),

          ...(isLinkLevelWebhook(webhook) ? [webhookCache.set(webhook)] : []),

          sendEmail({
            email: session.user.email,
            subject: "New webhook added",
            react: WebhookAdded({
              email: session.user.email,
              workspace: {
                name: workspace.name,
                slug: workspace.slug,
              },
              webhook: {
                name,
              },
            }),
          }),
        ]);
      })(),
    );

    return NextResponse.json(transformWebhook(webhook), { status: 201 });
  },
  {
    requiredPermissions: ["webhooks.write"],
    featureFlag: "webhooks",
    requiredPlan: [
      "business",
      "business plus",
      "business extra",
      "business max",
      "enterprise",
    ],
  },
);<|MERGE_RESOLUTION|>--- conflicted
+++ resolved
@@ -7,11 +7,7 @@
 import { transformWebhook } from "@/lib/webhook/transform";
 import { isLinkLevelWebhook } from "@/lib/webhook/utils";
 import { createWebhookSchema } from "@/lib/zod/schemas/webhooks";
-<<<<<<< HEAD
 import { prisma } from "@dub/prisma";
-import { nanoid } from "@dub/utils";
-=======
->>>>>>> e20dd787
 import { waitUntil } from "@vercel/functions";
 import { sendEmail } from "emails";
 import WebhookAdded from "emails/webhook-added";
