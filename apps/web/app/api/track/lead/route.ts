import { prepareEarnings } from "@/lib/api/earnings/prepare-earnings";
import { DubApiError } from "@/lib/api/errors";
import { includeTags } from "@/lib/api/links/include-tags";
import { createId, parseRequestBody } from "@/lib/api/utils";
import { withWorkspaceEdge } from "@/lib/auth/workspace-edge";
import { generateRandomName } from "@/lib/names";
import { getClickEvent, recordLead } from "@/lib/tinybird";
import { ratelimit } from "@/lib/upstash";
import { sendWorkspaceWebhookOnEdge } from "@/lib/webhook/publish-edge";
import { transformLeadEventData } from "@/lib/webhook/transform";
import {
  trackLeadRequestSchema,
  trackLeadResponseSchema,
} from "@/lib/zod/schemas/leads";
import { prismaEdge } from "@dub/prisma/edge";
import { nanoid } from "@dub/utils";
import { waitUntil } from "@vercel/functions";
import { NextResponse } from "next/server";

export const runtime = "edge";

// POST /api/track/lead – Track a lead conversion event
export const POST = withWorkspaceEdge(
  async ({ req, workspace }) => {
    const {
      clickId,
      eventName,
      externalId,
      customerId, // deprecated (but we'll support it for backwards compatibility)
      customerName,
      customerEmail,
      customerAvatar,
      metadata,
    } = trackLeadRequestSchema.parse(await parseRequestBody(req));

    const customerExternalId = externalId || customerId;

    if (!customerExternalId) {
      throw new DubApiError({
        code: "bad_request",
        message: "externalId is required",
      });
    }

    // deduplicate lead events – only record 1 event per hour
    const { success } = await ratelimit(1, "1 h").limit(
      `recordLead:${workspace.id}:${customerExternalId}:${eventName.toLowerCase().replace(" ", "-")}`,
    );

    if (!success) {
      throw new DubApiError({
        code: "rate_limit_exceeded",
        message: `Rate limit exceeded for customer ${customerExternalId}: ${eventName}`,
      });
    }

    // Find click event
    const clickEvent = await getClickEvent({ clickId });

    if (!clickEvent || clickEvent.data.length === 0) {
      throw new DubApiError({
        code: "not_found",
        message: `Click event not found for clickId: ${clickId}`,
      });
    }

    const finalCustomerName =
      customerName || customerEmail || generateRandomName();

    waitUntil(
      (async () => {
        const clickData = clickEvent.data[0];

        const customer = await prismaEdge.customer.create({
          data: {
            id: createId({ prefix: "cus_" }),
            name: finalCustomerName,
            email: customerEmail,
            avatar: customerAvatar,
            externalId: customerExternalId,
            projectId: workspace.id,
            projectConnectId: workspace.stripeConnectId,
            clickId: clickData.click_id,
            linkId: clickData.link_id,
            country: clickData.country,
            clickedAt: new Date(clickData.timestamp + "Z"),
          },
        });

        const eventId = nanoid(16);

        const [_lead, link, _project] = await Promise.all([
          recordLead({
            ...clickData,
            event_id: eventId,
            event_name: eventName,
            customer_id: customer.id,
            metadata: metadata ? JSON.stringify(metadata) : "",
          }),

          // update link leads count
          prismaEdge.link.update({
            where: {
              id: clickData.link_id,
            },
            data: {
              leads: {
                increment: 1,
              },
            },
            include: includeTags,
          }),

          // update workspace usage
          prismaEdge.project.update({
            where: {
              id: workspace.id,
            },
            data: {
              usage: {
                increment: 1,
              },
            },
          }),
        ]);

<<<<<<< HEAD
        if (link.programId) {
          const { program, ...partner } =
            await prismaEdge.programEnrollment.findFirstOrThrow({
              where: {
                links: {
                  some: {
                    id: link.id,
                  },
                },
              },
              select: {
                program: true,
                partnerId: true,
                commissionAmount: true,
              },
            });

          await prismaEdge.earnings.create({
            data: prepareEarnings({
              link,
              customer,
              program,
              partner,
              event: {
                type: "lead",
                id: eventId,
              },
            }),
          });
        }

        const lead = transformLeadEventData({
          ...clickData,
          link,
          eventName,
          customerId: customer.id,
          customerExternalId: customer.externalId,
          customerName: customer.name,
          customerEmail: customer.email,
          customerAvatar: customer.avatar,
          customerCreatedAt: customer.createdAt,
        });

=======
>>>>>>> 9f4c380c
        await sendWorkspaceWebhookOnEdge({
          trigger: "lead.created",
          data: transformLeadEventData({
            ...clickData,
            eventName,
            link,
            customer,
          }),
          workspace,
        });
      })(),
    );

    const lead = trackLeadResponseSchema.parse({
      click: {
        id: clickId,
      },
      customer: {
        name: finalCustomerName,
        email: customerEmail,
        avatar: customerAvatar,
        externalId: customerExternalId,
      },
    });

    return NextResponse.json({
      ...lead,
      // for backwards compatibility – will remove soon
      clickId,
      customerName: finalCustomerName,
      customerEmail: customerEmail,
      customerAvatar: customerAvatar,
    });
  },
  {
    requiredPlan: [
      "business",
      "business plus",
      "business extra",
      "business max",
      "enterprise",
    ],
  },
);<|MERGE_RESOLUTION|>--- conflicted
+++ resolved
@@ -124,7 +124,6 @@
           }),
         ]);
 
-<<<<<<< HEAD
         if (link.programId) {
           const { program, ...partner } =
             await prismaEdge.programEnrollment.findFirstOrThrow({
@@ -156,20 +155,6 @@
           });
         }
 
-        const lead = transformLeadEventData({
-          ...clickData,
-          link,
-          eventName,
-          customerId: customer.id,
-          customerExternalId: customer.externalId,
-          customerName: customer.name,
-          customerEmail: customer.email,
-          customerAvatar: customer.avatar,
-          customerCreatedAt: customer.createdAt,
-        });
-
-=======
->>>>>>> 9f4c380c
         await sendWorkspaceWebhookOnEdge({
           trigger: "lead.created",
           data: transformLeadEventData({
