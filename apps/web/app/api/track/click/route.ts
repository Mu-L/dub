--- conflicted
+++ resolved
@@ -29,11 +29,7 @@
       });
     }
 
-<<<<<<< HEAD
-      let clickId = await clickCache.get({ domain, key, ip });
-=======
     const ip = process.env.VERCEL === "1" ? ipAddress(req) : LOCALHOST_IP;
->>>>>>> 40efbfef
 
     const cacheKey = `recordClick:${domain}:${key}:${ip}`;
     let clickId = await redis.get<string>(cacheKey);
@@ -54,6 +50,7 @@
       const allowedHostnames = link.allowedHostnames;
       verifyAnalyticsAllowedHostnames({ allowedHostnames, req });
 
+      let clickId = await clickCache.get({ domain, key, ip });
       const finalUrl = isValidUrl(url) ? url : link.url;
 
       waitUntil(
