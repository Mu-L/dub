import { withAuth } from "@/lib/auth";
import { getDomainViaEdge, getLinkViaEdge } from "@/lib/planetscale";
import { getStats } from "@/lib/stats";
import { NextResponse } from "next/server";

// GET /api/stats/[endpoint] – get stats for a specific endpoint
export const GET = withAuth(
  async ({ params, searchParams, project, link }) => {
    const { endpoint } = params;
    let { domain, key, interval } = searchParams;
<<<<<<< HEAD
=======

    // TODO: remove this logic after #545 merges
    if (!domain && project.domains.length > 0) {
      domain = project.domains.map((d) => d.slug).join(",");
    }
>>>>>>> 129dd34a

    // return 403 if project is on the free plan and interval is 90d or all
    if (
      project?.plan === "free" &&
      (interval === "all" || interval === "90d")
    ) {
      return new Response(`Require higher plan`, { status: 403 });
    }

    const linkId = link
      ? link.id
      : domain && key === "_root"
      ? await getDomainViaEdge(domain).then((d) => d?.id)
      : null;

    const response = await getStats({
      projectId: project.id,
      domain,
<<<<<<< HEAD
=======
      key,
>>>>>>> 129dd34a
      endpoint,
      interval,
      ...(linkId && { linkId }),
      ...searchParams,
    });
    return NextResponse.json(response);
  },
  {
    needNotExceededClicks: true,
  },
);<|MERGE_RESOLUTION|>--- conflicted
+++ resolved
@@ -8,14 +8,6 @@
   async ({ params, searchParams, project, link }) => {
     const { endpoint } = params;
     let { domain, key, interval } = searchParams;
-<<<<<<< HEAD
-=======
-
-    // TODO: remove this logic after #545 merges
-    if (!domain && project.domains.length > 0) {
-      domain = project.domains.map((d) => d.slug).join(",");
-    }
->>>>>>> 129dd34a
 
     // return 403 if project is on the free plan and interval is 90d or all
     if (
@@ -33,14 +25,10 @@
 
     const response = await getStats({
       projectId: project.id,
+      ...(linkId && { linkId }),
       domain,
-<<<<<<< HEAD
-=======
-      key,
->>>>>>> 129dd34a
       endpoint,
       interval,
-      ...(linkId && { linkId }),
       ...searchParams,
     });
     return NextResponse.json(response);
