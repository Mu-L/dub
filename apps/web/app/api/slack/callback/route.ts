import { DubApiError, handleAndReturnErrorResponse } from "@/lib/api/errors";
import { getSession } from "@/lib/auth";
import { installIntegration } from "@/lib/integrations/install";
import { getSlackEnv } from "@/lib/integrations/slack/env";
import { SlackCredential } from "@/lib/integrations/slack/type";
import { redis } from "@/lib/upstash";
import { createWebhook } from "@/lib/webhook/create-webhook";
import z from "@/lib/zod";
import { prisma } from "@dub/prisma";
import { Project } from "@dub/prisma/client";
import {
  APP_DOMAIN_WITH_NGROK,
  getSearchParams,
  SLACK_INTEGRATION_ID,
} from "@dub/utils";
<<<<<<< HEAD
import { Project, WebhookReceiver } from "@prisma/client";
=======
>>>>>>> d8e4a65e
import { redirect } from "next/navigation";

export const dynamic = "force-dynamic";

const oAuthCallbackSchema = z.object({
  code: z.string(),
  state: z.string(),
});

export const GET = async (req: Request) => {
  const env = getSlackEnv();

  let workspace: Pick<Project, "id" | "slug"> | null = null;

  try {
    const session = await getSession();

    if (!session?.user.id) {
      throw new DubApiError({
        code: "unauthorized",
        message: "Unauthorized",
      });
    }

    const { code, state } = oAuthCallbackSchema.parse(getSearchParams(req.url));

    // Find workspace that initiated the Stripe app install
    const workspaceId = await redis.get<string>(`slack:install:state:${state}`);

    if (!workspaceId) {
      throw new DubApiError({
        code: "bad_request",
        message: "Unknown state",
      });
    }

    workspace = await prisma.project.findUniqueOrThrow({
      where: {
        id: workspaceId,
      },
      select: {
        id: true,
        slug: true,
      },
    });

    const formData = new FormData();
    formData.append("code", code);
    formData.append("client_id", env.SLACK_CLIENT_ID);
    formData.append("client_secret", env.SLACK_CLIENT_SECRET);
    formData.append(
      "redirect_uri",
      `${APP_DOMAIN_WITH_NGROK}/api/slack/callback`,
    );

    const response = await fetch("https://slack.com/api/oauth.v2.access", {
      method: "POST",
      body: formData,
    });

    const data = await response.json();

    const credentials: SlackCredential = {
      appId: data.app_id,
      botUserId: data.bot_user_id,
      scope: data.scope,
      accessToken: data.access_token,
      tokenType: data.token_type,
      authUser: data.authed_user,
      team: data.team,
      incomingWebhook: {
        channel: data.incoming_webhook.channel,
        channelId: data.incoming_webhook.channel_id,
      },
    };

    const installation = await installIntegration({
      integrationId: SLACK_INTEGRATION_ID,
      userId: session.user.id,
      workspaceId,
      credentials,
    });

    await createWebhook({
      name: "Slack",
      url: data.incoming_webhook.url,
      receiver: WebhookReceiver.slack,
      triggers: [],
      workspaceId,
      installationId: installation.id,
    });
  } catch (e: any) {
    return handleAndReturnErrorResponse(e);
  }

  redirect(`/${workspace.slug}/settings/integrations/slack`);
};<|MERGE_RESOLUTION|>--- conflicted
+++ resolved
@@ -7,16 +7,12 @@
 import { createWebhook } from "@/lib/webhook/create-webhook";
 import z from "@/lib/zod";
 import { prisma } from "@dub/prisma";
-import { Project } from "@dub/prisma/client";
+import { Project, WebhookReceiver } from "@dub/prisma/client";
 import {
   APP_DOMAIN_WITH_NGROK,
   getSearchParams,
   SLACK_INTEGRATION_ID,
 } from "@dub/utils";
-<<<<<<< HEAD
-import { Project, WebhookReceiver } from "@prisma/client";
-=======
->>>>>>> d8e4a65e
 import { redirect } from "next/navigation";
 
 export const dynamic = "force-dynamic";
