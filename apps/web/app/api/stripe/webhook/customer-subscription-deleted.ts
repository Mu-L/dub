--- conflicted
+++ resolved
@@ -1,8 +1,4 @@
-<<<<<<< HEAD
 import { getAPIRateLimitForPlan } from "@/lib/api/tokens/ratelimit";
-=======
-import { deleteLink } from "@/lib/api/links";
->>>>>>> 24066da7
 import { prisma } from "@/lib/prisma";
 import { redis } from "@/lib/upstash";
 import { FREE_PLAN, log } from "@dub/utils";
@@ -103,6 +99,5 @@
         text: "Hey!\n\nI noticed you recently cancelled your Dub.co subscription – we're sorry to see you go!\n\nI'd love to hear your feedback on your experience with Dub – what could we have done better?\n\nThanks!\n\nSteven Tey\nFounder, Dub.co",
       }),
     ),
-    workspace.domains.forEach((domain) => deleteLink(domain.id)),
   ]);
 }