import { recordLink } from "@/lib/tinybird";
import { redis } from "@/lib/upstash";
import { webhookCache } from "@/lib/webhook/cache";
import { prisma } from "@dub/prisma";
import { FREE_PLAN, log } from "@dub/utils";
import { NextResponse } from "next/server";
import Stripe from "stripe";
import { sendCancellationFeedback } from "./utils";

export async function customerSubscriptionDeleted(event: Stripe.Event) {
  const subscriptionDeleted = event.data.object as Stripe.Subscription;

  const stripeId = subscriptionDeleted.customer.toString();

  // If a workspace deletes their subscription, reset their usage limit in the database to 1000.
  // Also remove the root domain link for all their domains from MySQL, Redis, and Tinybird
  const workspace = await prisma.project.findUnique({
    where: {
      stripeId,
    },
    select: {
      id: true,
      slug: true,
      domains: true,
      links: {
        where: {
          key: "_root",
        },
        include: {
          tags: {
            select: {
              tag: true,
            },
          },
        },
      },
      users: {
        select: {
          user: {
            select: {
              name: true,
              email: true,
            },
          },
        },
        where: {
          role: "owner",
          user: {
            isMachine: false,
          },
        },
      },
    },
  });

  if (!workspace) {
    await log({
      message:
        "Workspace with Stripe ID *`" +
        stripeId +
        "`* not found in Stripe webhook `customer.subscription.deleted` callback",
      type: "errors",
    });
    return NextResponse.json({ received: true });
  }

  const workspaceLinks = workspace.links;

  const workspaceUsers = workspace.users.map(({ user }) => user);

  const pipeline = redis.pipeline();
  // remove root domain redirect for all domains from Redis
  workspaceLinks.forEach(({ id, domain }) => {
    pipeline.hset(domain.toLowerCase(), {
      _root: {
        id,
        projectId: workspace.id,
      },
    });
  });

  await Promise.allSettled([
    prisma.project.update({
      where: {
        stripeId,
      },
      data: {
        plan: "free",
        usageLimit: FREE_PLAN.limits.clicks!,
        linksLimit: FREE_PLAN.limits.links!,
        domainsLimit: FREE_PLAN.limits.domains!,
        aiLimit: FREE_PLAN.limits.ai!,
        tagsLimit: FREE_PLAN.limits.tags!,
        foldersLimit: FREE_PLAN.limits.folders!,
        usersLimit: FREE_PLAN.limits.users!,
        salesLimit: FREE_PLAN.limits.sales!,
        paymentFailedAt: null,
      },
    }),

    // update rate limit for all restricted tokens for the workspace
    prisma.restrictedToken.updateMany({
      where: {
        projectId: workspace.id,
      },
      data: {
        rateLimit: FREE_PLAN.limits.api,
      },
    }),

    // disable dub.link premium default domain for the workspace
    prisma.defaultDomains.update({
      where: {
        projectId: workspace.id,
      },
      data: {
        dublink: false,
      },
    }),

    // remove logo from all domains for the workspace
    prisma.domain.updateMany({
      where: {
        projectId: workspace.id,
      },
      data: {
        logo: null,
      },
    }),

    // remove root domain link for all domains from MySQL
    prisma.link.updateMany({
      where: {
        id: {
          in: workspaceLinks.map(({ id }) => id),
        },
      },
      data: {
        url: "",
      },
    }),

    pipeline.exec(),

    // record root domain link for all domains from Tinybird
    recordLink(
      workspaceLinks.map((link) => ({
<<<<<<< HEAD
        link_id: link.id,
        domain: link.domain,
        key: link.key,
        url: link.url,
        tag_ids: link.tags.map((tag) => tag.tagId),
        folder_id: link.folderId,
        program_id: link.programId ?? "",
        workspace_id: link.projectId,
        created_at: link.createdAt,
=======
        ...link,
        url: "",
>>>>>>> 03093040
      })),
    ),
    log({
      message:
        ":cry: Workspace *`" + workspace.slug + "`* deleted their subscription",
      type: "cron",
      mention: true,
    }),
    sendCancellationFeedback({
      owners: workspaceUsers,
    }),

    // Disable the webhooks
    prisma.webhook.updateMany({
      where: {
        projectId: workspace.id,
      },
      data: {
        disabledAt: new Date(),
      },
    }),

    prisma.project.update({
      where: {
        id: workspace.id,
      },
      data: {
        webhookEnabled: false,
      },
    }),
  ]);

  // Update the webhooks cache
  const webhooks = await prisma.webhook.findMany({
    where: {
      projectId: workspace.id,
    },
    select: {
      id: true,
      url: true,
      secret: true,
      triggers: true,
      disabledAt: true,
    },
  });

  await webhookCache.mset(webhooks);
}<|MERGE_RESOLUTION|>--- conflicted
+++ resolved
@@ -145,20 +145,8 @@
     // record root domain link for all domains from Tinybird
     recordLink(
       workspaceLinks.map((link) => ({
-<<<<<<< HEAD
-        link_id: link.id,
-        domain: link.domain,
-        key: link.key,
-        url: link.url,
-        tag_ids: link.tags.map((tag) => tag.tagId),
-        folder_id: link.folderId,
-        program_id: link.programId ?? "",
-        workspace_id: link.projectId,
-        created_at: link.createdAt,
-=======
         ...link,
         url: "",
->>>>>>> 03093040
       })),
     ),
     log({
