import { VALID_ANALYTICS_ENDPOINTS } from "@/lib/analytics/constants";
import { getAnalytics } from "@/lib/analytics/get-analytics";
import { convertToCSV, validDateRangeForPlan } from "@/lib/analytics/utils";
import { withWorkspace } from "@/lib/auth";
import { analyticsQuerySchema } from "@/lib/zod/schemas/analytics";
import JSZip from "jszip";

<<<<<<< HEAD
// converts data to CSV
const convertToCSV = (data: object[]) => {
  return json2csv(data, {
    parseValue(fieldValue, defaultParser) {
      if (fieldValue instanceof Date) {
        return fieldValue.toISOString();
      }
      return defaultParser(fieldValue);
    },
  });
};

// GET /api/analytics/export – get export data for analytics
=======
// GET /api/analytics/[endpoint]/export – get export data for analytics
>>>>>>> fc545e47
export const GET = withWorkspace(
  async ({ searchParams, workspace, link }) => {
    const parsedParams = analyticsQuerySchema.parse(searchParams);
    const { domain, key, interval, start, end } = parsedParams;

    validDateRangeForPlan({
      plan: workspace.plan,
      interval,
      start,
      end,
      throwError: true,
    });

    const linkId = link ? link.id : null;

    const zip = new JSZip();

    await Promise.all(
      VALID_ANALYTICS_ENDPOINTS.map(async (endpoint) => {
        // no need to fetch top links data if linkId is defined
        // since this is just a single link
        if (endpoint === "top_links" && linkId) return;
        // we're not fetching top URLs data if linkId is not defined
        if (endpoint === "top_urls" && !linkId) return;
        // skip clicks count
        if (endpoint === "count") return;

        const response = await getAnalytics({
          ...parsedParams,
          workspaceId: workspace.id,
          ...(linkId && { linkId }),
          event: "clicks",
          groupBy: endpoint,
        });
        if (!response || response.length === 0) return;

        const csvData = convertToCSV(response);
        zip.file(`${endpoint}.csv`, csvData);
      }),
    );

    const zipData = await zip.generateAsync({ type: "nodebuffer" });

    return new Response(zipData, {
      headers: {
        "Content-Type": "application/zip",
        "Content-Disposition": "attachment; filename=analytics_export.zip",
      },
    });
  },
  {
    needNotExceededClicks: true,
  },
);<|MERGE_RESOLUTION|>--- conflicted
+++ resolved
@@ -5,27 +5,11 @@
 import { analyticsQuerySchema } from "@/lib/zod/schemas/analytics";
 import JSZip from "jszip";
 
-<<<<<<< HEAD
-// converts data to CSV
-const convertToCSV = (data: object[]) => {
-  return json2csv(data, {
-    parseValue(fieldValue, defaultParser) {
-      if (fieldValue instanceof Date) {
-        return fieldValue.toISOString();
-      }
-      return defaultParser(fieldValue);
-    },
-  });
-};
-
 // GET /api/analytics/export – get export data for analytics
-=======
-// GET /api/analytics/[endpoint]/export – get export data for analytics
->>>>>>> fc545e47
 export const GET = withWorkspace(
   async ({ searchParams, workspace, link }) => {
     const parsedParams = analyticsQuerySchema.parse(searchParams);
-    const { domain, key, interval, start, end } = parsedParams;
+    const { interval, start, end } = parsedParams;
 
     validDateRangeForPlan({
       plan: workspace.plan,
