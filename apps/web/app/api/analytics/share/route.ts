--- conflicted
+++ resolved
@@ -17,25 +17,16 @@
       key,
     });
 
-<<<<<<< HEAD
-    const sharedDashboard = await prisma.sharedDashboard.findUnique({
+    const dashboard = await prisma.dashboard.findUnique({
       where: { linkId: link.id },
     });
 
-    return NextResponse.json(sharedDashboard);
+    return NextResponse.json(dashboard);
   },
   {
     requiredPermissions: ["links.read"],
   },
 );
-=======
-  const dashboard = await prisma.dashboard.findUnique({
-    where: { linkId: link.id },
-  });
-
-  return NextResponse.json(dashboard);
-});
->>>>>>> 7a7a6e67
 
 // POST /api/analytics/share – create a shared dashboard for a link
 export const POST = withWorkspace(
