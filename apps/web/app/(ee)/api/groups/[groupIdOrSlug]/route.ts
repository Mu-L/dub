--- conflicted
+++ resolved
@@ -324,7 +324,7 @@
         });
       }
 
-      // 5. Delete the group
+      // 45. Delete the group
       await tx.partnerGroup.delete({
         where: {
           id: group.id,
@@ -334,47 +334,22 @@
       return true;
     });
 
-<<<<<<< HEAD
+    const partnerIds = group.partners.map(({ partnerId }) => partnerId);
+
     if (deletedGroup) {
       waitUntil(
         Promise.allSettled([
-=======
-    const partnerIds = group.partners.map(({ partnerId }) => partnerId);
-
-    waitUntil(
-      Promise.allSettled([
-        partnerIds.length > 0 &&
->>>>>>> 2100740d
-          qstash.publishJSON({
-            url: `${APP_DOMAIN_WITH_NGROK}/api/cron/groups/remap-default-links`,
-            body: {
-              programId,
-              groupId: defaultGroup.id,
-<<<<<<< HEAD
-              partnerIds: group.partners.map(({ partnerId }) => partnerId),
-              userId: session.user.id,
-              isGroupDeleted: true,
-=======
-              partnerIds,
-              userId: session.user.id,
-              isGroupDeleted: true,
-            },
-          }),
-
-        recordAuditLog({
-          workspaceId: workspace.id,
-          programId,
-          action: "group.deleted",
-          description: `Group ${group.name} (${group.id}) deleted`,
-          actor: session.user,
-          targets: [
-            {
-              type: "group",
-              id: group.id,
-              metadata: group,
->>>>>>> 2100740d
-            },
-          }),
+          partnerIds.length > 0 &&
+            qstash.publishJSON({
+              url: `${APP_DOMAIN_WITH_NGROK}/api/cron/groups/remap-default-links`,
+              body: {
+                programId,
+                groupId: defaultGroup.id,
+                partnerIds,
+                userId: session.user.id,
+                isGroupDeleted: true,
+              },
+            }),
 
           ...discountCodesToDelete.map((discountCode) =>
             queueDiscountCodeDeletion(discountCode.id),
