import { DubApiError, ErrorCodes } from "@/lib/api/errors";
import { createLink, processLink } from "@/lib/api/links";
import { validatePartnerLinkUrl } from "@/lib/api/links/validate-partner-link-url";
import { getDefaultProgramIdOrThrow } from "@/lib/api/programs/get-default-program-id-or-throw";
import { getProgramOrThrow } from "@/lib/api/programs/get-program-or-throw";
import { parseRequestBody } from "@/lib/api/utils";
import { withWorkspace } from "@/lib/auth";
import { sendWorkspaceWebhook } from "@/lib/webhook/publish";
import { linkEventSchema } from "@/lib/zod/schemas/links";
import {
  createPartnerLinkSchema,
  retrievePartnerLinksSchema,
} from "@/lib/zod/schemas/partners";
import { ProgramPartnerLinkSchema } from "@/lib/zod/schemas/programs";
import { prisma } from "@dub/prisma";
import { waitUntil } from "@vercel/functions";
import { NextResponse } from "next/server";
import { z } from "zod";

// GET /api/partners/links - get the partner links
export const GET = withWorkspace(
  async ({ workspace, searchParams }) => {
    const programId = getDefaultProgramIdOrThrow(workspace);

    const { partnerId, tenantId } =
      retrievePartnerLinksSchema.parse(searchParams);

    const programEnrollment = await prisma.programEnrollment.findUnique({
      where: partnerId
        ? {
            partnerId_programId: {
              partnerId,
              programId,
            },
          }
        : {
            tenantId_programId: {
              tenantId: tenantId as string,
              programId,
            },
          },
      select: {
        links: true,
      },
    });

    if (!programEnrollment) {
      throw new DubApiError({
        code: "not_found",
        message: "Partner not found.",
      });
    }

    const { links } = programEnrollment;

    return NextResponse.json(z.array(ProgramPartnerLinkSchema).parse(links));
  },
  {
    requiredPlan: ["advanced", "enterprise"],
  },
);

// POST /api/partners/links - create a link for a partner
export const POST = withWorkspace(
  async ({ workspace, req, session }) => {
    const programId = getDefaultProgramIdOrThrow(workspace);

    const { partnerId, tenantId, url, key, linkProps } =
      createPartnerLinkSchema.parse(await parseRequestBody(req));

    const program = await getProgramOrThrow({
      workspaceId: workspace.id,
      programId,
    });

    if (!program.domain || !program.url) {
      throw new DubApiError({
        code: "bad_request",
        message:
          "You need to set a domain and url for this program before creating a link.",
      });
    }

    if (!partnerId && !tenantId) {
      throw new DubApiError({
        code: "bad_request",
        message: "You must provide a partnerId or tenantId.",
      });
    }

    const partner = await prisma.programEnrollment.findUnique({
      where: partnerId
        ? { partnerId_programId: { partnerId, programId } }
        : { tenantId_programId: { tenantId: tenantId!, programId } },
      include: {
<<<<<<< HEAD
        discount: true,
=======
        partnerGroup: {
          include: {
            utmTemplate: true,
          },
        },
>>>>>>> 37a62543
      },
    });

    if (!partner) {
      throw new DubApiError({
        code: "not_found",
        message: "Partner not found.",
      });
    }

    validatePartnerLinkUrl({ group: partner.partnerGroup, url });

    const utmTemplate = partner.partnerGroup?.utmTemplate;

    const { link, error, code } = await processLink({
      payload: {
        ...linkProps,
        domain: program.domain,
        key: key || undefined,
        url: url || program.url,
        programId: program.id,
        tenantId: partner.tenantId,
        partnerId: partner.partnerId,
        folderId: program.defaultFolderId,
        trackConversion: true,
        utm_source: linkProps?.utm_source || utmTemplate?.utm_source,
        utm_medium: linkProps?.utm_medium || utmTemplate?.utm_medium,
        utm_campaign: linkProps?.utm_campaign || utmTemplate?.utm_campaign,
        utm_term: linkProps?.utm_term || utmTemplate?.utm_term,
        utm_content: linkProps?.utm_content || utmTemplate?.utm_content,
        ref: linkProps?.ref || utmTemplate?.ref,
      },
      workspace,
      userId: session.user.id,
      skipProgramChecks: true, // skip this cause we've already validated the program above
    });

    if (error != null) {
      throw new DubApiError({
        code: code as ErrorCodes,
        message: error,
      });
    }

    const partnerLink = await createLink({
      ...link,
      workspace,
      discount: partner.discount,
    });

    waitUntil(
      sendWorkspaceWebhook({
        trigger: "link.created",
        workspace,
        data: linkEventSchema.parse(partnerLink),
      }),
    );

    return NextResponse.json(partnerLink, { status: 201 });
  },
  {
    requiredPlan: ["advanced", "enterprise"],
  },
);<|MERGE_RESOLUTION|>--- conflicted
+++ resolved
@@ -93,15 +93,11 @@
         ? { partnerId_programId: { partnerId, programId } }
         : { tenantId_programId: { tenantId: tenantId!, programId } },
       include: {
-<<<<<<< HEAD
-        discount: true,
-=======
         partnerGroup: {
           include: {
             utmTemplate: true,
           },
         },
->>>>>>> 37a62543
       },
     });
 
