import { MainNav } from "@/ui/layout/main-nav";
import { HelpButtonRSC } from "@/ui/layout/sidebar/help-button-rsc";
import Toolbar from "@/ui/layout/toolbar/toolbar";
<<<<<<< HEAD
=======
import UserSurveyPopup from "@/ui/layout/user-survey";
import { MaxWidthWrapper } from "@dub/ui";
>>>>>>> 9ed245f3
import { constructMetadata } from "@dub/utils";
import { ReactNode } from "react";
import Providers from "../../providers";

export const dynamic = "force-static";
export const metadata = constructMetadata();

export default async function Layout({ children }: { children: ReactNode }) {
  return (
    <Providers>
      <div className="min-h-screen w-full bg-white">
        <MainNav toolContent={<HelpButtonRSC />}>{children}</MainNav>
      </div>
<<<<<<< HEAD
      {/* <UserSurveyPopup /> */}
      <ChangelogPopup />
      <Toolbar show={["onboarding"]} />
=======
      <UserSurveyPopup />
      {/* <ChangelogPopup /> */}
      <Toolbar />
>>>>>>> 9ed245f3
    </Providers>
  );
}<|MERGE_RESOLUTION|>--- conflicted
+++ resolved
@@ -1,11 +1,7 @@
 import { MainNav } from "@/ui/layout/main-nav";
 import { HelpButtonRSC } from "@/ui/layout/sidebar/help-button-rsc";
 import Toolbar from "@/ui/layout/toolbar/toolbar";
-<<<<<<< HEAD
-=======
 import UserSurveyPopup from "@/ui/layout/user-survey";
-import { MaxWidthWrapper } from "@dub/ui";
->>>>>>> 9ed245f3
 import { constructMetadata } from "@dub/utils";
 import { ReactNode } from "react";
 import Providers from "../../providers";
@@ -19,15 +15,10 @@
       <div className="min-h-screen w-full bg-white">
         <MainNav toolContent={<HelpButtonRSC />}>{children}</MainNav>
       </div>
-<<<<<<< HEAD
-      {/* <UserSurveyPopup /> */}
-      <ChangelogPopup />
       <Toolbar show={["onboarding"]} />
-=======
       <UserSurveyPopup />
       {/* <ChangelogPopup /> */}
       <Toolbar />
->>>>>>> 9ed245f3
     </Providers>
   );
 }