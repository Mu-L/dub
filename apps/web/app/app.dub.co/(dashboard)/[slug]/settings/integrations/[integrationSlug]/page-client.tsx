"use client";

import { getIntegrationInstallUrl } from "@/lib/actions/get-integration-install-url";
import useWorkspace from "@/lib/swr/use-workspace";
import { InstalledIntegrationInfoProps } from "@/lib/types";
import { useUninstallIntegrationModal } from "@/ui/modals/uninstall-integration-modal";
import { ThreeDots } from "@/ui/shared/icons";
import {
  Avatar,
  BlurImage,
  Button,
  buttonVariants,
  Carousel,
  CarouselContent,
  CarouselItem,
  CarouselNavBar,
  MaxWidthWrapper,
  Popover,
  TokenAvatar,
} from "@dub/ui";
import { ConnectedDots, Globe, OfficeBuilding } from "@dub/ui/src/icons";
import { TooltipContent } from "@dub/ui/src/tooltip";
import { cn, formatDate, getPrettyUrl } from "@dub/utils";
import { BookOpenText, ChevronLeft, Trash } from "lucide-react";
import { useAction } from "next-safe-action/hooks";
import Link from "next/link";
import { redirect } from "next/navigation";
import { useState } from "react";
import Markdown from "react-markdown";
import "react-medium-image-zoom/dist/styles.css";
import { toast } from "sonner";

export default function IntegrationPageClient({
  integration,
}: {
  integration: InstalledIntegrationInfoProps;
}) {
<<<<<<< HEAD
  const { slug, id: workspaceId, conversionEnabled } = useWorkspace();
=======
  const { slug, id: workspaceId, conversionEnabled, flags } = useWorkspace();

  if (!conversionEnabled && integration.slug === "stripe") {
    redirect("https://dub.co/help/article/dub-conversions");
  }
>>>>>>> e24a0d79

  if (!flags?.integrations) {
    redirect(`/${slug}/settings`);
  }

  const [openPopover, setOpenPopover] = useState(false);
  const getInstallationUrl = useAction(getIntegrationInstallUrl, {
    onSuccess: ({ data }) => {
      if (!data?.url) {
        throw new Error("Error getting installation URL");
      }

      window.location.href = data.url;
    },
    onError: ({ error }) => {
      toast.error(error.serverError?.serverError);
    },
  });

  const { UninstallIntegrationModal, setShowUninstallIntegrationModal } =
    useUninstallIntegrationModal({
      integration: integration,
    });

  return (
    <MaxWidthWrapper className="grid max-w-screen-lg gap-8">
      {integration.installed && <UninstallIntegrationModal />}
      <Link
        href={`/${slug}/settings/integrations`}
        className="flex items-center gap-x-1"
      >
        <ChevronLeft className="size-4" />
        <p className="text-sm font-medium text-gray-500">Integrations</p>
      </Link>
      <div className="flex justify-between gap-2">
        <div className="flex items-center gap-x-3">
          <div className="flex-none rounded-md border border-gray-200 bg-gradient-to-t from-gray-100 p-2">
            {integration.logo ? (
              <BlurImage
                src={integration.logo}
                alt={`Logo for ${integration.name}`}
                className="size-8 rounded-full border border-gray-200"
                width={20}
                height={20}
              />
            ) : (
              <TokenAvatar id={integration.id} className="size-8" />
            )}
          </div>
          <div>
            <p className="font-semibold text-gray-700">{integration.name}</p>
            <p className="text-sm text-gray-500">{integration.description}</p>
          </div>
        </div>

        {integration.installed && (
          <Popover
            align="end"
            content={
              <div className="grid w-screen gap-px p-2 sm:w-48">
                <Button
                  text="Uninstall Integration"
                  variant="danger-outline"
                  icon={<Trash className="size-4" />}
                  className="h-9 justify-start px-2"
                  onClick={() => {
                    setShowUninstallIntegrationModal(true);
                  }}
                  {...(integration.slug === "stripe" && {
                    disabledTooltip: (
                      <TooltipContent
                        title="You cannot uninstall the Stripe integration from here. Please visit the Stripe dashboard to uninstall the app."
                        cta="Go to Stripe"
                        href="https://dashboard.stripe.com/settings/apps/dub.co"
                        target="_blank"
                      />
                    ),
                  })}
                />
              </div>
            }
            openPopover={openPopover}
            setOpenPopover={setOpenPopover}
          >
            <button
              onClick={() => setOpenPopover(!openPopover)}
              className={cn(
                "flex h-10 items-center rounded-md border px-1.5 outline-none transition-all",
                "border-gray-200 bg-white text-gray-900 placeholder-gray-400",
                "focus-visible:border-gray-500 data-[state=open]:border-gray-500 data-[state=open]:ring-4 data-[state=open]:ring-gray-200",
              )}
            >
              <ThreeDots className="h-5 w-5 text-gray-500" />
            </button>
          </Popover>
        )}
      </div>

      <div className="flex justify-between rounded-lg border border-gray-200 bg-white p-4">
        <div className="flex gap-12">
          {integration.installed && (
            <div className="flex items-center gap-2">
              <Avatar user={integration.installed.by} className="size-8" />
              <div className="flex flex-col gap-1">
                <p className="text-xs text-gray-500">INSTALLED BY</p>
                <p className="text-sm font-medium text-gray-700">
                  {integration.installed.by.name}
                  <span className="ml-1 font-normal text-gray-500">
                    {formatDate(integration.installed.createdAt, {
                      year: undefined,
                    })}
                  </span>
                </p>
              </div>
            </div>
          )}

          <div className="flex flex-col gap-1">
            <p className="text-xs text-gray-500">DEVELOPER</p>
            <div className="flex items-center gap-x-1 text-sm font-medium text-gray-700">
              <OfficeBuilding className="size-3" />
              {integration.developer}
            </div>
          </div>

          <div className="flex flex-col gap-1">
            <p className="text-xs text-gray-500">WEBSITE</p>
            <a
              href={integration.website}
              className="flex items-center gap-x-1 text-sm font-medium text-gray-700"
              target="_blank"
              rel="noopener noreferrer"
            >
              <Globe className="size-3" />
              {getPrettyUrl(integration.website)}
            </a>
          </div>
        </div>

        <div className="flex items-center gap-x-2">
          {slug === "dub" && (
            <Link
              href={`/${slug}/settings/integrations/${integration.slug}/manage`}
              className={cn(
                buttonVariants({ variant: "secondary" }),
                "flex h-full items-center rounded-md border px-4 text-sm",
              )}
            >
              Manage
            </Link>
          )}
          {!integration.installed && (
            <Button
              onClick={() => {
                const { installUrl } = integration;

                if (installUrl) {
                  // open in a new tab
                  window.open(installUrl, "_blank");
                  return;
                }

                getInstallationUrl.execute({
                  workspaceId: workspaceId!,
                  integrationSlug: integration.slug,
                });
              }}
              loading={getInstallationUrl.isExecuting}
              text="Enable"
              variant="primary"
              icon={<ConnectedDots className="size-4" />}
            />
          )}
        </div>
      </div>

      <div className="w-full rounded-lg border border-gray-200 bg-white">
        <div className="flex items-center gap-x-2 border-b border-gray-200 px-6 py-4">
          <BookOpenText className="size-4" />
          <p className="text-sm font-medium text-gray-700">Overview</p>
        </div>

        {integration.screenshots && integration.screenshots.length > 0 ? (
          <Carousel autoplay={{ delay: 5000 }} className="bg-white p-8">
            <CarouselContent>
              {integration.screenshots.map((src, idx) => (
                <CarouselItem key={idx}>
                  <BlurImage
                    src={src}
                    alt={`Screenshot of ${integration.name}`}
                    width={2880}
                    height={1640}
                    className="aspect-[2880/1640] w-[5/6] overflow-hidden rounded-md border border-gray-200 object-cover"
                  />
                </CarouselItem>
              ))}
            </CarouselContent>
            <CarouselNavBar variant="floating" />
          </Carousel>
        ) : null}

        {integration.readme && (
          <Markdown
            className={cn(
              "prose prose-sm prose-gray max-w-none p-6 transition-all",
              "prose-headings:leading-tight",
              "prose-a:font-medium prose-a:text-gray-500 prose-a:underline-offset-4 hover:prose-a:text-black",
            )}
            components={{
              a: ({ node, ...props }) => (
                <a {...props} target="_blank" rel="noopener noreferrer" />
              ),
            }}
          >
            {integration.readme}
          </Markdown>
        )}
      </div>
    </MaxWidthWrapper>
  );
}<|MERGE_RESOLUTION|>--- conflicted
+++ resolved
@@ -35,18 +35,10 @@
 }: {
   integration: InstalledIntegrationInfoProps;
 }) {
-<<<<<<< HEAD
-  const { slug, id: workspaceId, conversionEnabled } = useWorkspace();
-=======
   const { slug, id: workspaceId, conversionEnabled, flags } = useWorkspace();
 
   if (!conversionEnabled && integration.slug === "stripe") {
     redirect("https://dub.co/help/article/dub-conversions");
-  }
->>>>>>> e24a0d79
-
-  if (!flags?.integrations) {
-    redirect(`/${slug}/settings`);
   }
 
   const [openPopover, setOpenPopover] = useState(false);
