"use client";

import useWorkspace from "@/lib/swr/use-workspace";
import SettingsLayout from "@/ui/layout/settings-layout";
import {
  CircleInfo,
  ConnectedDots,
  CubeSettings,
  Gear2,
  Gift,
  Globe,
  Key,
  Receipt2,
  ShieldCheck,
  Tag,
  Users6,
} from "@dub/ui/src/icons";
import { Webhook } from "lucide-react";
import { ReactNode, useMemo } from "react";

export default function WorkspaceSettingsLayoutClient({
  children,
}: {
  children: ReactNode;
}) {
  const { flags } = useWorkspace();

  const tabs = useMemo(
    () => [
      // Workspace Settings
      {
        group: "Workspace Settings",
        tabs: [
          {
            name: "General",
            icon: Gear2,
            segment: null,
          },
          {
            name: "Domains",
            icon: Globe,
            segment: "domains",
          },
          {
            name: "Tags",
            icon: Tag,
            segment: "tags",
          },
          {
            name: "Billing",
            icon: Receipt2,
            segment: "billing",
          },
          {
            name: "People",
            icon: Users6,
            segment: "people",
          },
          {
            name: "Integrations",
            icon: ConnectedDots,
            segment: "integrations",
          },
          {
            name: "Security",
            icon: ShieldCheck,
            segment: "security",
          },
          ...(flags?.referrals
            ? [{ name: "Referrals", icon: Gift, segment: "referrals" }]
            : []),
        ],
      },

      // Developer Settings
      {
        group: "Developer Settings",
        tabs: [
          {
            name: "API Keys",
            icon: Key,
            segment: "tokens",
          },
<<<<<<< HEAD
          ...(flags?.integrations
            ? [
                {
                  name: "OAuth Apps",
                  icon: CubeSettings,
                  segment: "oauth-apps",
                },
              ]
            : []),
          ...(flags?.webhooks
            ? [
                {
                  name: "Webhooks",
                  icon: Webhook,
                  segment: "webhooks",
                },
              ]
            : []),
=======
          {
            name: "OAuth Apps",
            icon: CubeSettings,
            segment: "oauth-apps",
          },
>>>>>>> 5039ec7d
        ],
      },

      // Account Settings
      {
        group: "Account Settings",
        tabs: [
          {
            name: "Notifications",
            icon: CircleInfo,
            segment: "notifications",
          },
        ],
      },
    ],
    [flags],
  );

  return (
    <SettingsLayout tabs={tabs} tabContainerClassName="top-16">
      {children}
    </SettingsLayout>
  );
}<|MERGE_RESOLUTION|>--- conflicted
+++ resolved
@@ -81,16 +81,11 @@
             icon: Key,
             segment: "tokens",
           },
-<<<<<<< HEAD
-          ...(flags?.integrations
-            ? [
-                {
-                  name: "OAuth Apps",
-                  icon: CubeSettings,
-                  segment: "oauth-apps",
-                },
-              ]
-            : []),
+          {
+            name: "OAuth Apps",
+            icon: CubeSettings,
+            segment: "oauth-apps",
+          },
           ...(flags?.webhooks
             ? [
                 {
@@ -100,13 +95,6 @@
                 },
               ]
             : []),
-=======
-          {
-            name: "OAuth Apps",
-            icon: CubeSettings,
-            segment: "oauth-apps",
-          },
->>>>>>> 5039ec7d
         ],
       },
 
