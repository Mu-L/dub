--- conflicted
+++ resolved
@@ -1,36 +1,23 @@
 import { EventType } from "@/lib/analytics/types";
 import { dub } from "@/lib/dub";
 import { EventListSkeleton } from "@dub/blocks";
-<<<<<<< HEAD
-import { BlurImage, CopyButton, Logo } from "@dub/ui";
-import { Check, CircleWarning } from "@dub/ui/src/icons";
-import { DICEBEAR_AVATAR_URL, getPrettyUrl, linkConstructor } from "@dub/utils";
-=======
 import { Logo } from "@dub/ui";
 import { Check } from "@dub/ui/src/icons";
->>>>>>> 08adc0ae
 import {
   ClicksCount,
   LeadsCount,
   SalesCount,
 } from "dub/dist/commonjs/models/components";
-<<<<<<< HEAD
-import Image from "next/image";
-import { redirect } from "next/navigation";
-=======
->>>>>>> 08adc0ae
 import { Suspense } from "react";
 import { getReferralLink } from "../../../../../../lib/actions/get-referral-link";
 import { ActivityList } from "./activity-list";
 import { EventTabs } from "./event-tabs";
+import { HeroBackground } from "./hero-background";
 import ReferralsPageClient from "./page-client";
 import ReferralLink, { ReferralLinkSkeleton } from "./referral-link";
 import { Stats } from "./stats";
 
 export const dynamic = "auto";
-
-const heroGradient =
-  "conic-gradient(from 45deg at 65% 70%, #855AFC 0deg, #3A8BFD 72deg, #00FFF9 144deg, #5CFF80 197.89deg, #EAB308 260.96deg, #FF0000 360deg)";
 
 export default async function ReferralsPage({
   params: { slug },
@@ -47,41 +34,10 @@
       <div>
         <div className="relative">
           <div className="relative overflow-hidden rounded-xl border border-gray-200 p-4 sm:p-9">
-            <div className="pointer-events-none absolute inset-0 [mask-image:radial-gradient(100%_100%_at_top_right,black,transparent)] max-[350px]:opacity-50 sm:[mask-image:linear-gradient(to_right,transparent_50%,black_70%)]">
-              <div className="absolute -right-[60px] top-[40px] isolate w-[600px] -translate-y-1/2 overflow-hidden bg-white sm:-right-[60px] sm:top-1/2 sm:w-[1200px] md:right-0">
-                <div
-                  className="absolute -inset-[50%] opacity-15 blur-[100px]"
-                  style={{
-                    backgroundImage: heroGradient,
-                  }}
-                />
-                <Image
-                  src="/_static/referrals/hero-background.svg"
-                  alt="Refer and earn"
-                  width={1200}
-                  height={630}
-                  className="relative"
-                />
-                <div
-                  className="absolute -inset-[50%] mix-blend-soft-light blur-[100px]"
-                  style={{
-                    backgroundImage: heroGradient,
-                  }}
-                />
-                <BlurImage
-                  src={
-                    workspace.logo || `${DICEBEAR_AVATAR_URL}${workspace.name}`
-                  }
-                  referrerPolicy="no-referrer"
-                  width={20}
-                  height={20}
-                  alt={workspace.id || workspace.name}
-                  className="absolute right-[9.9%] top-[49.9%] size-10 -translate-x-1/2 -translate-y-1/2 overflow-hidden rounded-full sm:size-20 sm:drop-shadow-lg"
-                />
-              </div>
-            </div>
+            <Suspense>
+              <HeroBackground slug={slug} />
+            </Suspense>
 
-<<<<<<< HEAD
             <div className="relative">
               <h1 className="text-xl font-semibold text-black sm:text-2xl">
                 Refer and earn
@@ -116,41 +72,10 @@
               </div>
 
               {/* Referral link + invite button or empty/error states */}
-              <div className="mt-8">
-                {linkUrl && !errorCode ? (
-                  <div className="grid gap-1.5">
-                    <p className="text-xs text-gray-500">Referral Link</p>
-                    <div className="grid grid-cols-1 gap-x-2 gap-y-2 sm:max-w-sm sm:grid-cols-[1fr_auto] xl:max-w-md">
-                      <div className="flex h-9 items-center justify-between gap-x-2 rounded-lg border border-gray-300 bg-white py-1.5 pl-4 pr-2">
-                        <p className="text-sm text-gray-500">
-                          {getPrettyUrl(linkUrl)}
-                        </p>
-                        <CopyButton
-                          value={linkUrl}
-                          variant="neutral"
-                          className="p-1.5 text-gray-500"
-                        />
-                      </div>
-                      <InviteButton />
-                    </div>
-                  </div>
-                ) : errorCode === "not_found" ? (
-                  <GenerateButton />
-                ) : (
-                  <p className="text-sm text-gray-500">
-                    <CircleWarning className="-mt-0.5 mr-1.5 inline-block size-4" />
-                    Failed to load referral link. Please try again later or
-                    contact support.
-                  </p>
-                )}
-              </div>
+              <Suspense fallback={<ReferralLinkSkeleton />}>
+                <ReferralLink slug={slug} />
+              </Suspense>
             </div>
-=======
-            {/* Referral link + invite button or empty/error states */}
-            <Suspense fallback={<ReferralLinkSkeleton />}>
-              <ReferralLink slug={slug} />
-            </Suspense>
->>>>>>> 08adc0ae
           </div>
 
           {/* Powered by Dub Conversions */}
