"use client";

import useWorkspace from "@/lib/swr/use-workspace";
import { SearchBox } from "@/ui/links/link-filters";
import LinkSort from "@/ui/links/link-sort";
import LinksContainer from "@/ui/links/links-container";
import { useLinkFilters } from "@/ui/links/use-link-filters";
import { useAddEditLinkModal } from "@/ui/modals/add-edit-link-modal";
<<<<<<< HEAD
import { ThreeDots } from "@/ui/shared/icons";
import {
  Filter,
=======
import { useExportLinksModal } from "@/ui/modals/export-links-modal";
import { ThreeDots } from "@/ui/shared/icons";
import {
  AnimatedSizeContainer,
  Button,
>>>>>>> a2ffc459
  IconMenu,
  MaxWidthWrapper,
  Popover,
  Tooltip,
  TooltipContent,
  useRouterStuff,
} from "@dub/ui";
<<<<<<< HEAD
import { cn } from "@dub/utils";
import { FilePlus2, Sheet } from "lucide-react";
import { useRouter } from "next/navigation";
import { Suspense, useState } from "react";
=======
import { CloudUpload, Download } from "@dub/ui/src/icons";
import { Sheet } from "lucide-react";
import { useRouter } from "next/navigation";
import {
  Dispatch,
  ReactNode,
  SetStateAction,
  useEffect,
  useState,
} from "react";
>>>>>>> a2ffc459

export default function WorkspaceLinksClient() {
  const { AddEditLinkModal, AddEditLinkButton } = useAddEditLinkModal();

  const { filters, activeFilters, onSelect, onRemove, onRemoveAll } =
    useLinkFilters();

  return (
    <>
      <AddEditLinkModal />
      <div className="mt-10 flex items-center pt-3">
        <MaxWidthWrapper className="flex flex-col gap-y-3">
          <div className="flex items-center justify-between">
            <h1 className="text-2xl font-semibold tracking-tight text-black">
              Links
            </h1>
<<<<<<< HEAD
            <div className="flex space-x-2">
              <div className="w-72 max-w-full">
                <SearchBox />
              </div>
              <Filter.Select
                filters={filters}
                onSelect={onSelect}
                onRemove={onRemove}
              />
              <div className="grow-0">
                <Suspense>
                  <LinkSort />
                </Suspense>
              </div>
              <div className="grow-0">
                <AddEditLinkButton />
              </div>
              <AddLinkOptions />
=======
            <div className="flex gap-2">
              <AddEditLinkButton />
              <MoreLinkOptions />
>>>>>>> a2ffc459
            </div>
          </div>
          <Filter.List
            filters={filters}
            activeFilters={activeFilters}
            onRemove={onRemove}
            onRemoveAll={onRemoveAll}
          />
        </MaxWidthWrapper>
      </div>
      <div className="mt-3">
        <LinksContainer AddEditLinkButton={AddEditLinkButton} />
      </div>
    </>
  );
}

const MoreLinkOptions = () => {
  const router = useRouter();
  const { slug } = useWorkspace();
  const [openPopover, setOpenPopover] = useState(false);
  const [state, setState] = useState<"default" | "import">("default");
  const { ExportLinksModal, setShowExportLinksModal } = useExportLinksModal();

  useEffect(() => {
    if (!openPopover) setState("default");
  }, [openPopover]);

  return (
    <>
      <ExportLinksModal />
      <Popover
        content={
          <AnimatedSizeContainer width height>
            <div className="w-full divide-y divide-gray-200 md:w-52">
              {state === "default" && (
                <div className="p-2">
                  <button
                    onClick={() => setState("import")}
                    className="w-full rounded-md p-2 hover:bg-gray-100 active:bg-gray-200"
                  >
                    <IconMenu
                      text="Import links"
                      icon={<CloudUpload className="h-4 w-4" />}
                    />
                  </button>
                  <button
                    onClick={() => {
                      setOpenPopover(false);
                      setShowExportLinksModal(true);
                    }}
                    className="w-full rounded-md p-2 hover:bg-gray-100 active:bg-gray-200"
                  >
                    <IconMenu
                      text="Export links"
                      icon={<Download className="h-4 w-4" />}
                    />
                  </button>
                </div>
<<<<<<< HEAD
              </Tooltip>
            ) : (
              <button
                onClick={() => {
                  setOpenPopover(false);
                  router.push(`/${slug}?import=short`);
                }}
                className="w-full rounded-md p-2 hover:bg-gray-100 active:bg-gray-200"
              >
                <IconMenu
                  text="Import from Short.io"
                  icon={
                    <img
                      src="/_static/icons/short.svg"
                      alt="Short.io logo"
                      className="h-4 w-4"
                    />
                  }
                />
              </button>
            )}
            <Tooltip content="This feature is still in development – we'll let you know when it's ready!">
              <div className="flex w-full cursor-not-allowed items-center justify-between space-x-2 rounded-md p-2 text-sm text-gray-400">
                <IconMenu
                  text="Import from CSV"
                  icon={<Sheet className="h-4 w-4" />}
                />
              </div>
            </Tooltip>
          </div>
          <div className="p-2">
            <Tooltip content="This feature is still in development – we'll let you know when it's ready!">
              <div className="flex w-full cursor-not-allowed items-center justify-between space-x-2 rounded-md p-2 text-sm text-gray-400">
                <IconMenu
                  text="Bulk create links"
                  icon={<FilePlus2 className="h-4 w-4" />}
                />
              </div>
            </Tooltip>
          </div>
        </div>
      }
      openPopover={openPopover}
      setOpenPopover={setOpenPopover}
      align="end"
    >
      <button
        onClick={() => setOpenPopover(!openPopover)}
        className={cn(
          "flex h-10 items-center rounded-md border px-1.5 outline-none transition-all",
          "border-gray-200 bg-white text-gray-900 placeholder-gray-400",
          "focus-visible:border-gray-500 data-[state=open]:border-gray-500 data-[state=open]:ring-4 data-[state=open]:ring-gray-200",
        )}
      >
        <ThreeDots className="h-5 w-5 text-gray-500" />
      </button>
    </Popover>
=======
              )}
              {state === "import" && (
                <>
                  <div className="p-2">
                    <ImportOption
                      onClick={() => {
                        setOpenPopover(false);
                        router.push(`/${slug}?import=bitly`);
                      }}
                      setOpenPopover={setOpenPopover}
                    >
                      <IconMenu
                        text="Import from Bitly"
                        icon={
                          <img
                            src="/_static/icons/bitly.svg"
                            alt="Bitly logo"
                            className="h-4 w-4"
                          />
                        }
                      />
                    </ImportOption>
                    <ImportOption
                      onClick={() => {
                        setOpenPopover(false);
                        router.push(`/${slug}?import=rebrandly`);
                      }}
                      setOpenPopover={setOpenPopover}
                    >
                      <IconMenu
                        text="Import from Rebrandly"
                        icon={
                          <img
                            src="/_static/icons/rebrandly.svg"
                            alt="Rebrandly logo"
                            className="h-4 w-4"
                          />
                        }
                      />
                    </ImportOption>
                    <ImportOption
                      onClick={() => {
                        setOpenPopover(false);
                        router.push(`/${slug}?import=short`);
                      }}
                      setOpenPopover={setOpenPopover}
                    >
                      <IconMenu
                        text="Import from Short.io"
                        icon={
                          <img
                            src="/_static/icons/short.svg"
                            alt="Short.io logo"
                            className="h-4 w-4"
                          />
                        }
                      />
                    </ImportOption>
                  </div>
                  <div className="p-2">
                    <Tooltip content="This feature is still in development – we'll let you know when it's ready!">
                      <div className="flex w-full cursor-not-allowed items-center justify-between space-x-2 rounded-md p-2 text-sm text-gray-400">
                        <IconMenu
                          text="Import from CSV"
                          icon={<Sheet className="h-4 w-4" />}
                        />
                      </div>
                    </Tooltip>
                  </div>
                </>
              )}
            </div>
          </AnimatedSizeContainer>
        }
        openPopover={openPopover}
        setOpenPopover={setOpenPopover}
        align="end"
      >
        <Button
          onClick={() => setOpenPopover(!openPopover)}
          variant="secondary"
          className="w-auto px-1.5"
          icon={<ThreeDots className="h-5 w-5 text-gray-500" />}
        />
      </Popover>
    </>
  );
};

function ImportOption({
  children,
  setOpenPopover,
  onClick,
}: {
  children: ReactNode;
  setOpenPopover: Dispatch<SetStateAction<boolean>>;
  onClick: () => void;
}) {
  const { queryParams } = useRouterStuff();
  const { exceededLinks, nextPlan } = useWorkspace();

  return exceededLinks ? (
    <Tooltip
      content={
        <TooltipContent
          title="Your workspace has exceeded its monthly links limit. We're still collecting data on your existing links, but you need to upgrade to add more links."
          cta={`Upgrade to ${nextPlan.name}`}
          onClick={() => {
            setOpenPopover(false);
            queryParams({
              set: {
                upgrade: nextPlan.name.toLowerCase(),
              },
            });
          }}
        />
      }
    >
      <div className="flex w-full cursor-not-allowed items-center justify-between space-x-2 rounded-md p-2 text-sm text-gray-400 [&_img]:grayscale">
        {children}
      </div>
    </Tooltip>
  ) : (
    <button
      onClick={onClick}
      className="w-full rounded-md p-2 hover:bg-gray-100 active:bg-gray-200"
    >
      {children}
    </button>
>>>>>>> a2ffc459
  );
}<|MERGE_RESOLUTION|>--- conflicted
+++ resolved
@@ -6,17 +6,12 @@
 import LinksContainer from "@/ui/links/links-container";
 import { useLinkFilters } from "@/ui/links/use-link-filters";
 import { useAddEditLinkModal } from "@/ui/modals/add-edit-link-modal";
-<<<<<<< HEAD
-import { ThreeDots } from "@/ui/shared/icons";
-import {
-  Filter,
-=======
 import { useExportLinksModal } from "@/ui/modals/export-links-modal";
 import { ThreeDots } from "@/ui/shared/icons";
 import {
   AnimatedSizeContainer,
   Button,
->>>>>>> a2ffc459
+  Filter,
   IconMenu,
   MaxWidthWrapper,
   Popover,
@@ -24,12 +19,6 @@
   TooltipContent,
   useRouterStuff,
 } from "@dub/ui";
-<<<<<<< HEAD
-import { cn } from "@dub/utils";
-import { FilePlus2, Sheet } from "lucide-react";
-import { useRouter } from "next/navigation";
-import { Suspense, useState } from "react";
-=======
 import { CloudUpload, Download } from "@dub/ui/src/icons";
 import { Sheet } from "lucide-react";
 import { useRouter } from "next/navigation";
@@ -37,10 +26,10 @@
   Dispatch,
   ReactNode,
   SetStateAction,
+  Suspense,
   useEffect,
   useState,
 } from "react";
->>>>>>> a2ffc459
 
 export default function WorkspaceLinksClient() {
   const { AddEditLinkModal, AddEditLinkButton } = useAddEditLinkModal();
@@ -57,7 +46,6 @@
             <h1 className="text-2xl font-semibold tracking-tight text-black">
               Links
             </h1>
-<<<<<<< HEAD
             <div className="flex space-x-2">
               <div className="w-72 max-w-full">
                 <SearchBox />
@@ -75,12 +63,7 @@
               <div className="grow-0">
                 <AddEditLinkButton />
               </div>
-              <AddLinkOptions />
-=======
-            <div className="flex gap-2">
-              <AddEditLinkButton />
               <MoreLinkOptions />
->>>>>>> a2ffc459
             </div>
           </div>
           <Filter.List
@@ -140,65 +123,6 @@
                     />
                   </button>
                 </div>
-<<<<<<< HEAD
-              </Tooltip>
-            ) : (
-              <button
-                onClick={() => {
-                  setOpenPopover(false);
-                  router.push(`/${slug}?import=short`);
-                }}
-                className="w-full rounded-md p-2 hover:bg-gray-100 active:bg-gray-200"
-              >
-                <IconMenu
-                  text="Import from Short.io"
-                  icon={
-                    <img
-                      src="/_static/icons/short.svg"
-                      alt="Short.io logo"
-                      className="h-4 w-4"
-                    />
-                  }
-                />
-              </button>
-            )}
-            <Tooltip content="This feature is still in development – we'll let you know when it's ready!">
-              <div className="flex w-full cursor-not-allowed items-center justify-between space-x-2 rounded-md p-2 text-sm text-gray-400">
-                <IconMenu
-                  text="Import from CSV"
-                  icon={<Sheet className="h-4 w-4" />}
-                />
-              </div>
-            </Tooltip>
-          </div>
-          <div className="p-2">
-            <Tooltip content="This feature is still in development – we'll let you know when it's ready!">
-              <div className="flex w-full cursor-not-allowed items-center justify-between space-x-2 rounded-md p-2 text-sm text-gray-400">
-                <IconMenu
-                  text="Bulk create links"
-                  icon={<FilePlus2 className="h-4 w-4" />}
-                />
-              </div>
-            </Tooltip>
-          </div>
-        </div>
-      }
-      openPopover={openPopover}
-      setOpenPopover={setOpenPopover}
-      align="end"
-    >
-      <button
-        onClick={() => setOpenPopover(!openPopover)}
-        className={cn(
-          "flex h-10 items-center rounded-md border px-1.5 outline-none transition-all",
-          "border-gray-200 bg-white text-gray-900 placeholder-gray-400",
-          "focus-visible:border-gray-500 data-[state=open]:border-gray-500 data-[state=open]:ring-4 data-[state=open]:ring-gray-200",
-        )}
-      >
-        <ThreeDots className="h-5 w-5 text-gray-500" />
-      </button>
-    </Popover>
-=======
               )}
               {state === "import" && (
                 <>
@@ -328,6 +252,5 @@
     >
       {children}
     </button>
->>>>>>> a2ffc459
   );
 }