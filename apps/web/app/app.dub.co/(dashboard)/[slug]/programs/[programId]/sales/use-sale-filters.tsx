--- conflicted
+++ resolved
@@ -3,32 +3,18 @@
 import useProgramCustomers from "@/lib/swr/use-program-customers";
 import useProgramCustomersCount from "@/lib/swr/use-program-customers-count";
 import useSalesCount from "@/lib/swr/use-sales-count";
-import useWorkspace from "@/lib/swr/use-workspace";
 import { CustomerProps, EnrolledPartnerProps } from "@/lib/types";
 import { CUSTOMERS_MAX_PAGE_SIZE } from "@/lib/zod/schemas/customers";
 import { PARTNERS_MAX_PAGE_SIZE } from "@/lib/zod/schemas/partners";
 import { CircleDotted, useRouterStuff } from "@dub/ui";
-<<<<<<< HEAD
-import { User, Users } from "@dub/ui/src/icons";
+import { MoneyBill2, User, Users } from "@dub/ui/src/icons";
 import { cn, DICEBEAR_AVATAR_URL, nFormatter } from "@dub/utils";
 import { useMemo, useState } from "react";
 import { useDebounce } from "use-debounce";
 import { SaleStatusBadges } from "./sale-table";
 
-export function useSaleFilters(extraSearchParams: Record<string, string>) {
-=======
-import { MoneyBill2, Users } from "@dub/ui/src/icons";
-import { cn, DICEBEAR_AVATAR_URL, fetcher, nFormatter } from "@dub/utils";
-import { useParams } from "next/navigation";
-import { useMemo } from "react";
-import useSWR from "swr";
-import { SaleStatusBadges } from "./sale-table";
-
 export function useSaleFilters() {
-  const { programId } = useParams();
->>>>>>> bc9dd2a1
   const { salesCount } = useSalesCount();
-  const { id: workspaceId } = useWorkspace();
   const { searchParamsObj, queryParams } = useRouterStuff();
 
   const [selectedFilter, setSelectedFilter] = useState<string | null>(null);
@@ -49,19 +35,34 @@
         key: "partnerId",
         icon: Users,
         label: "Partner",
-        options: (partners || []).map(({ id, name, logo }) => {
-          return {
-            value: id,
-            label: name,
-            icon: (
-              <img
-                src={logo || `${DICEBEAR_AVATAR_URL}${name}`}
-                alt={`${name} avatar`}
-                className="size-4 rounded-full"
-              />
-            ),
-          };
-        }),
+        shouldFilter: !partnersAsync,
+        options:
+          partners?.map(({ id, name, logo }) => {
+            return {
+              value: id,
+              label: name,
+              icon: (
+                <img
+                  src={logo || `${DICEBEAR_AVATAR_URL}${name}`}
+                  alt={`${name} logo`}
+                  className="size-4 rounded-full"
+                />
+              ),
+            };
+          }) ?? null,
+      },
+      {
+        key: "customerId",
+        icon: User,
+        label: "Customer",
+        shouldFilter: !customersAsync,
+        options:
+          customers?.map(({ id, name }) => {
+            return {
+              value: id,
+              label: name,
+            };
+          }) ?? null,
       },
       {
         key: "payoutId",
@@ -90,61 +91,18 @@
           };
         }),
       },
-<<<<<<< HEAD
-      {
-        key: "partnerId",
-        icon: Users,
-        label: "Partner",
-        shouldFilter: !partnersAsync,
-        options:
-          partners?.map(({ id, name, logo }) => {
-            return {
-              value: id,
-              label: name,
-              icon: (
-                <img
-                  src={logo || `${DICEBEAR_AVATAR_URL}${name}`}
-                  alt={`${name} logo`}
-                  className="size-4 rounded-full"
-                />
-              ),
-            };
-          }) ?? null,
-      },
-      {
-        key: "customerId",
-        icon: User,
-        label: "Customer",
-        shouldFilter: !customersAsync,
-        options:
-          customers?.map(({ id, name }) => {
-            return {
-              value: id,
-              label: name,
-            };
-          }) ?? null,
-      },
-=======
->>>>>>> bc9dd2a1
     ],
     [salesCount, partners, customers],
   );
 
   const activeFilters = useMemo(() => {
-<<<<<<< HEAD
-    const { status, partnerId, customerId } = searchParamsObj;
-=======
-    const { status, partnerId, payoutId } = searchParamsObj;
->>>>>>> bc9dd2a1
+    const { status, partnerId, customerId, payoutId } = searchParamsObj;
 
     return [
       ...(status ? [{ key: "status", value: status }] : []),
       ...(partnerId ? [{ key: "partnerId", value: partnerId }] : []),
-<<<<<<< HEAD
       ...(customerId ? [{ key: "customerId", value: customerId }] : []),
-=======
       ...(payoutId ? [{ key: "payoutId", value: payoutId }] : []),
->>>>>>> bc9dd2a1
     ];
   }, [searchParamsObj]);
 
@@ -163,11 +121,7 @@
 
   const onRemoveAll = () =>
     queryParams({
-<<<<<<< HEAD
-      del: ["status", "partnerId", "customerId"],
-=======
-      del: ["status", "partnerId", "payoutId"],
->>>>>>> bc9dd2a1
+      del: ["status", "partnerId", "customerId", "payoutId"],
     });
 
   const isFiltered = activeFilters.length > 0 || searchParamsObj.search;
