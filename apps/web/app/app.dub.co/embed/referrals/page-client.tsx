"use client";

import { DiscountProps, RewardProps } from "@/lib/types";
import { programResourcesSchema } from "@/lib/zod/schemas/program-resources";
import { HeroBackground } from "@/ui/partners/hero-background";
<<<<<<< HEAD
import { ProgramRewardDescription } from "@/ui/partners/program-reward-description";
import { ThreeDots } from "@/ui/shared/icons";
=======
import { ProgramRewardList } from "@/ui/partners/program-reward-list";
>>>>>>> 14763124
import { Link, PayoutStatus, Program } from "@dub/prisma/client";
import {
  Button,
  Check,
  Copy,
<<<<<<< HEAD
  Directions,
  MoneyBill,
  Popover,
  TabSelect,
=======
  ToggleGroup,
>>>>>>> 14763124
  useCopyToClipboard,
  useLocalStorage,
  Wordmark,
} from "@dub/ui";
import { cn, getPrettyUrl } from "@dub/utils";
import { AnimatePresence } from "framer-motion";
import { useEffect, useMemo, useState } from "react";
import { ReferralsEmbedActivity } from "./activity";
import { ReferralsEmbedEarnings } from "./earnings";
import { ReferralsEmbedFAQ } from "./faq";
import { ReferralsEmbedLeaderboard } from "./leaderboard";
import { ReferralsEmbedPayouts } from "./payouts";
import { ReferralsEmbedQuickstart } from "./quickstart";
import { ReferralsEmbedResources } from "./resources";
import { ThemeOptions } from "./theme-options";
import { ReferralsReferralsEmbedToken } from "./token";

export function ReferralsEmbedPageClient({
  program,
  links,
  rewards,
  discount,
  payouts,
  stats,
  themeOptions,
}: {
  program: Program;
  links: Link[];
  rewards: RewardProps[];
  discount?: DiscountProps | null;
  payouts: {
    status: PayoutStatus;
    amount: number;
  }[];
  stats: {
    clicks: number;
    leads: number;
    sales: number;
  };
  themeOptions: ThemeOptions;
}) {
  const resources = programResourcesSchema.parse(
    program.resources ?? { logos: [], colors: [], files: [] },
  );

  const hasResources =
    resources &&
    ["logos", "colors", "files"].some(
      (resource) => resources?.[resource]?.length,
    );

  const [showQuickstart, setShowQuickstart] = useLocalStorage(
    "referral-embed-show-quickstart",
    true,
  );

  const tabs = useMemo(
    () => [
      ...(showQuickstart ? ["Quickstart"] : []),
      "Earnings",
      "Leaderboard",
      "FAQ",
      ...(hasResources ? ["Resources"] : []),
    ],
    [showQuickstart, hasResources],
  );

  const [copied, copyToClipboard] = useCopyToClipboard();
  const [selectedTab, setSelectedTab] = useState(tabs[0]);

  useEffect(() => {
    if (!tabs.includes(selectedTab)) setSelectedTab(tabs[0]);
  }, [tabs, selectedTab]);

  return (
    <div
      style={
        themeOptions.backgroundColor
          ? { backgroundColor: themeOptions.backgroundColor }
          : undefined
      }
      className="bg-bg-default flex min-h-screen flex-col"
    >
      <div className="relative z-0 p-5">
        <div className="border-border-default relative flex flex-col overflow-hidden rounded-lg border p-4 md:p-6">
          <HeroBackground
            logo={program.logo}
            color={program.brandColor}
            embed
          />
          <span className="text-base font-semibold text-neutral-800">
            Referral link
          </span>
          <div className="xs:flex-row xs:items-center relative mt-3 flex flex-col gap-2 sm:max-w-[50%]">
            <input
              type="text"
              readOnly
              value={getPrettyUrl(links[0].shortLink)}
              className="border-border-default text-content-default focus:border-border-emphasis bg-bg-default h-10 min-w-0 shrink grow rounded-md border px-3 text-sm focus:outline-none focus:ring-neutral-500"
            />
            <Button
              icon={
                <div className="relative size-4">
                  <div
                    className={cn(
                      "absolute inset-0 transition-[transform,opacity]",
                      copied && "translate-y-1 opacity-0",
                    )}
                  >
                    <Copy className="size-4" />
                  </div>
                  <div
                    className={cn(
                      "absolute inset-0 transition-[transform,opacity]",
                      !copied && "translate-y-1 opacity-0",
                    )}
                  >
                    <Check className="size-4" />
                  </div>
                </div>
              }
              text={copied ? "Copied link" : "Copy link"}
              className="xs:w-fit"
              onClick={() => copyToClipboard(links[0].shortLink)}
            />
          </div>
          <span className="mt-12 text-base font-semibold text-neutral-800">
            Rewards
          </span>
          <div className="text-content-emphasis relative mt-2 text-lg sm:max-w-[50%]">
            <ProgramRewardList rewards={rewards} discount={discount} />
          </div>
          <div className="mt-4 flex justify-center md:absolute md:bottom-3 md:right-3 md:mt-0">
            <a
              href="https://dub.partners"
              target="_blank"
              className="hover:text-content-default text-content-subtle bg-bg-default border-border-subtle flex w-fit items-center gap-1.5 rounded-md border px-2 py-1 transition-colors duration-75"
            >
              <p className="whitespace-nowrap text-xs font-medium leading-none">
                Powered by
              </p>
              <Wordmark className="text-content-emphasis h-3.5" />
            </a>
          </div>
        </div>
        <div className="mt-4 grid gap-2 sm:h-32 sm:grid-cols-3">
          <ReferralsEmbedActivity
            clicks={stats.clicks}
            leads={stats.leads}
            sales={stats.sales}
          />
          <ReferralsEmbedPayouts payouts={payouts} />
        </div>
        <div className="mt-4">
          <div className="flex items-center border-b border-neutral-200">
            <TabSelect
              options={tabs.map((tab) => ({
                id: tab,
                label: tab,
              }))}
              selected={selectedTab}
              onSelect={(option) => {
                console.log("onSelect", option);
                setSelectedTab(option);
              }}
              className="scrollbar-hide min-w-0 grow overflow-x-auto"
            />

            <div className="shrink">
              <Menu
                showQuickstart={showQuickstart}
                setShowQuickstart={(show) => {
                  setShowQuickstart(show);
                  if (show) setSelectedTab("Quickstart");
                }}
              />
            </div>
          </div>
          <div className="my-4">
            <AnimatePresence mode="wait">
              {selectedTab === "Quickstart" ? (
                <ReferralsEmbedQuickstart
                  program={program}
                  link={links[0]}
                  onViewResources={
                    hasResources ? () => setSelectedTab("Resources") : undefined
                  }
                />
              ) : selectedTab === "Earnings" ? (
                <ReferralsEmbedEarnings salesCount={stats.sales} />
              ) : selectedTab === "Leaderboard" ? (
                <ReferralsEmbedLeaderboard />
              ) : selectedTab === "FAQ" ? (
<<<<<<< HEAD
                <ReferralsEmbedFAQ program={program} reward={reward} />
              ) : selectedTab === "Resources" ? (
                <ReferralsEmbedResources resources={resources} />
=======
                <ReferralsEmbedFAQ program={program} reward={rewards[0]} />
>>>>>>> 14763124
              ) : null}
            </AnimatePresence>
          </div>
        </div>
        <ReferralsReferralsEmbedToken />
      </div>
    </div>
  );
}

function Menu({
  showQuickstart,
  setShowQuickstart,
}: {
  showQuickstart: boolean;
  setShowQuickstart: (value: boolean) => void;
}) {
  const [openPopover, setOpenPopover] = useState(false);

  return (
    <Popover
      content={
        <div className="grid w-full grid-cols-1 gap-px p-2 sm:w-48">
          <Button
            text={`${showQuickstart ? "Hide" : "Show"} starting guide`}
            variant="outline"
            onClick={() => {
              setOpenPopover(false);
              setShowQuickstart(!showQuickstart);
            }}
            icon={<Directions className="size-4" />}
            className="h-9 justify-start px-2 font-medium"
          />
        </div>
      }
      align="end"
      openPopover={openPopover}
      setOpenPopover={setOpenPopover}
    >
      <Button
        variant="secondary"
        className={cn(
          "h-8 px-1.5 text-neutral-500 outline-none transition-all duration-200",
          "border-transparent data-[state=open]:border-neutral-500 sm:group-hover/card:data-[state=closed]:border-neutral-200",
        )}
        icon={<ThreeDots className="size-4 shrink-0" />}
        onClick={() => {
          setOpenPopover(!openPopover);
        }}
      />
    </Popover>
  );
}<|MERGE_RESOLUTION|>--- conflicted
+++ resolved
@@ -3,25 +3,16 @@
 import { DiscountProps, RewardProps } from "@/lib/types";
 import { programResourcesSchema } from "@/lib/zod/schemas/program-resources";
 import { HeroBackground } from "@/ui/partners/hero-background";
-<<<<<<< HEAD
-import { ProgramRewardDescription } from "@/ui/partners/program-reward-description";
+import { ProgramRewardList } from "@/ui/partners/program-reward-list";
 import { ThreeDots } from "@/ui/shared/icons";
-=======
-import { ProgramRewardList } from "@/ui/partners/program-reward-list";
->>>>>>> 14763124
 import { Link, PayoutStatus, Program } from "@dub/prisma/client";
 import {
   Button,
   Check,
   Copy,
-<<<<<<< HEAD
   Directions,
-  MoneyBill,
   Popover,
   TabSelect,
-=======
-  ToggleGroup,
->>>>>>> 14763124
   useCopyToClipboard,
   useLocalStorage,
   Wordmark,
@@ -215,13 +206,9 @@
               ) : selectedTab === "Leaderboard" ? (
                 <ReferralsEmbedLeaderboard />
               ) : selectedTab === "FAQ" ? (
-<<<<<<< HEAD
-                <ReferralsEmbedFAQ program={program} reward={reward} />
+                <ReferralsEmbedFAQ program={program} reward={rewards[0]} />
               ) : selectedTab === "Resources" ? (
                 <ReferralsEmbedResources resources={resources} />
-=======
-                <ReferralsEmbedFAQ program={program} reward={rewards[0]} />
->>>>>>> 14763124
               ) : null}
             </AnimatePresence>
           </div>
