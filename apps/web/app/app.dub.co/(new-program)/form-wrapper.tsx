"use client";

import { useWorkspaceStore } from "@/lib/swr/use-workspace-store";
import { ProgramData } from "@/lib/types";
import { FormProvider, useForm } from "react-hook-form";

export function FormWrapper({ children }: { children: React.ReactNode }) {
  const [programOnboarding] =
    useWorkspaceStore<ProgramData>("programOnboarding");

  const methods = useForm<ProgramData>({
    defaultValues: {
      linkStructure: "short",
      programType: "new",
      defaultRewardType: "sale",
      type: "percentage",
      amount: null,
      partners: [{ email: "", key: "" }],
    },
    values: programOnboarding
      ? {
          ...programOnboarding,
<<<<<<< HEAD
          linkStructure: programOnboarding.linkStructure ?? "short",
=======
          defaultRewardType: programOnboarding.defaultRewardType ?? "sale",
          linkType: programOnboarding.linkType ?? "short",
>>>>>>> a3bd5755
          programType: programOnboarding.programType ?? "new",
          type: programOnboarding.type ?? "percentage",
          amount: programOnboarding.amount ?? null,
          partners: programOnboarding.partners?.length
            ? programOnboarding.partners
            : [{ email: "", key: "" }],
        }
      : undefined,
  });

  return <FormProvider {...methods}>{children}</FormProvider>;
}<|MERGE_RESOLUTION|>--- conflicted
+++ resolved
@@ -20,12 +20,9 @@
     values: programOnboarding
       ? {
           ...programOnboarding,
-<<<<<<< HEAD
           linkStructure: programOnboarding.linkStructure ?? "short",
-=======
           defaultRewardType: programOnboarding.defaultRewardType ?? "sale",
           linkType: programOnboarding.linkType ?? "short",
->>>>>>> a3bd5755
           programType: programOnboarding.programType ?? "new",
           type: programOnboarding.type ?? "percentage",
           amount: programOnboarding.amount ?? null,
