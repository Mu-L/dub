--- conflicted
+++ resolved
@@ -1,11 +1,7 @@
 "use server";
-<<<<<<< HEAD
 import prisma from "@/lib/prisma";
-=======
-import prisma from "#/lib/prisma";
 import { linkConstructor } from "@dub/utils";
 import { redirect } from "next/navigation";
->>>>>>> f41e641d
 
 export async function verifyPassword(data: FormData) {
   const domain = data.get("domain") as string;
