import Toolbar from "@/ui/layout/toolbar/toolbar";
import { Grid, Wordmark } from "@dub/ui";

export default function PartnerOnboardingLayout({
  children,
}: {
  children: React.ReactNode;
}) {
  return (
<<<<<<< HEAD
    <div className="flex min-h-screen flex-col">
      <div className="fixed left-1/2 top-0 h-full w-[1280px] -translate-x-1/2 [mask-image:radial-gradient(50%_70%_at_50%_0%,black_70%,transparent)]">
        <Grid
          cellSize={80}
          patternOffset={[-79.25, -59]}
          className="text-neutral-200"
        />
        {/* <div className="absolute inset-0 -translate-y-1/2 -scale-x-100 bg-[conic-gradient(from_-32deg,#f00_0deg,#EAB308_99deg,#5CFF80_162deg,#00FFF9_216deg,#3A8BFD_288deg,#855AFC_360deg)] opacity-25 blur-[200px]" /> */}
      </div>
      <div className="relative z-10 mt-10 flex w-full flex-col items-center justify-center px-3 text-center md:px-8">
        <div className="animate-slide-up-fade relative flex w-auto flex-col items-center [--offset:10px] [animation-duration:1.3s] [animation-fill-mode:both]">
          <Wordmark className="relative h-10" />
          <span className="text-sm font-medium text-neutral-700">Partner</span>
=======
    <>
      <div className="flex min-h-screen flex-col">
        <div className="fixed inset-0 [mask-image:radial-gradient(60%_60%_at_50%_0%,black,transparent)]">
          <Grid className="text-neutral-200" />
          <div className="absolute inset-0 -translate-y-1/2 -scale-x-100 bg-[conic-gradient(from_-32deg,#f00_0deg,#EAB308_99deg,#5CFF80_162deg,#00FFF9_216deg,#3A8BFD_288deg,#855AFC_360deg)] opacity-25 blur-[200px]" />
        </div>
        <div className="relative z-10 mt-10 flex w-full flex-col items-center justify-center px-3 text-center md:px-8">
          <div className="animate-slide-up-fade relative flex w-auto flex-col items-center [--offset:10px] [animation-duration:1.3s] [animation-fill-mode:both]">
            <Wordmark className="relative h-10" />
            <span className="text-sm font-medium text-neutral-700">
              Partner
            </span>
          </div>
          {children}
>>>>>>> 5f2a0b3f
        </div>
      </div>
      <Toolbar show={["help"]} />
    </>
  );
}<|MERGE_RESOLUTION|>--- conflicted
+++ resolved
@@ -7,26 +7,14 @@
   children: React.ReactNode;
 }) {
   return (
-<<<<<<< HEAD
-    <div className="flex min-h-screen flex-col">
-      <div className="fixed left-1/2 top-0 h-full w-[1280px] -translate-x-1/2 [mask-image:radial-gradient(50%_70%_at_50%_0%,black_70%,transparent)]">
-        <Grid
-          cellSize={80}
-          patternOffset={[-79.25, -59]}
-          className="text-neutral-200"
-        />
-        {/* <div className="absolute inset-0 -translate-y-1/2 -scale-x-100 bg-[conic-gradient(from_-32deg,#f00_0deg,#EAB308_99deg,#5CFF80_162deg,#00FFF9_216deg,#3A8BFD_288deg,#855AFC_360deg)] opacity-25 blur-[200px]" /> */}
-      </div>
-      <div className="relative z-10 mt-10 flex w-full flex-col items-center justify-center px-3 text-center md:px-8">
-        <div className="animate-slide-up-fade relative flex w-auto flex-col items-center [--offset:10px] [animation-duration:1.3s] [animation-fill-mode:both]">
-          <Wordmark className="relative h-10" />
-          <span className="text-sm font-medium text-neutral-700">Partner</span>
-=======
     <>
       <div className="flex min-h-screen flex-col">
-        <div className="fixed inset-0 [mask-image:radial-gradient(60%_60%_at_50%_0%,black,transparent)]">
-          <Grid className="text-neutral-200" />
-          <div className="absolute inset-0 -translate-y-1/2 -scale-x-100 bg-[conic-gradient(from_-32deg,#f00_0deg,#EAB308_99deg,#5CFF80_162deg,#00FFF9_216deg,#3A8BFD_288deg,#855AFC_360deg)] opacity-25 blur-[200px]" />
+        <div className="fixed left-1/2 top-0 h-full w-[1280px] -translate-x-1/2 [mask-image:radial-gradient(50%_70%_at_50%_0%,black_70%,transparent)]">
+          <Grid
+            cellSize={80}
+            patternOffset={[-79.25, -59]}
+            className="text-neutral-200"
+          />
         </div>
         <div className="relative z-10 mt-10 flex w-full flex-col items-center justify-center px-3 text-center md:px-8">
           <div className="animate-slide-up-fade relative flex w-auto flex-col items-center [--offset:10px] [animation-duration:1.3s] [animation-fill-mode:both]">
@@ -36,7 +24,6 @@
             </span>
           </div>
           {children}
->>>>>>> 5f2a0b3f
         </div>
       </div>
       <Toolbar show={["help"]} />
