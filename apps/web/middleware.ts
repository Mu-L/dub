import {
  AdminMiddleware,
  ApiMiddleware,
  AppMiddleware,
  AxiomMiddleware,
  CreateLinkMiddleware,
  LinkMiddleware,
} from "@/lib/middleware";
import { parse } from "@/lib/middleware/utils";
import {
  ADMIN_HOSTNAMES,
  API_HOSTNAMES,
  APP_HOSTNAMES,
  DEFAULT_REDIRECTS,
  isValidUrl,
} from "@dub/utils";
import { NextFetchEvent, NextRequest, NextResponse } from "next/server";

export const config = {
  matcher: [
    /*
     * Match all paths except for:
     * 1. /api/ routes
     * 2. /_next/ (Next.js internals)
     * 3. /_proxy/ (proxies for third-party services)
<<<<<<< HEAD
     * 4. /_static/ (static files inside /public folder)
     * 5. Metadata files: favicon.ico, sitemap.xml, robots.txt, manifest.webmanifest
     */
    "/((?!api/|_next/|_proxy/|_static/|favicon.ico|sitemap.xml|robots.txt|manifest.webmanifest).*)",
=======
     * 4. Metadata files: favicon.ico, sitemap.xml, robots.txt, manifest.webmanifest, .well-known
     */
    "/((?!api/|_next/|_proxy/|favicon.ico|sitemap.xml|robots.txt|manifest.webmanifest|.well-known).*)",
>>>>>>> 955ce50e
  ],
};

export default async function middleware(req: NextRequest, ev: NextFetchEvent) {
  const { domain, path, key, fullKey } = parse(req);

  AxiomMiddleware(req, ev);

  // for App
  if (APP_HOSTNAMES.has(domain)) {
    return AppMiddleware(req);
  }

  // for API
  if (API_HOSTNAMES.has(domain)) {
    return ApiMiddleware(req);
  }

  // for public stats pages (e.g. d.to/stats/try)
  if (path.startsWith("/stats/")) {
    return NextResponse.rewrite(new URL(`/${domain}${path}`, req.url));
  }

  // for .well-known routes
  if (path.startsWith("/.well-known/")) {
    const file = path.split("/.well-known/").pop();
    return NextResponse.rewrite(
      new URL(`/wellknown/${domain}/${file}`, req.url),
    );
  }

  // default redirects for dub.sh
  if (domain === "dub.sh" && DEFAULT_REDIRECTS[key]) {
    return NextResponse.redirect(DEFAULT_REDIRECTS[key]);
  }

  // for Admin
  if (ADMIN_HOSTNAMES.has(domain)) {
    return AdminMiddleware(req);
  }

  if (isValidUrl(fullKey)) {
    return CreateLinkMiddleware(req);
  }

  return LinkMiddleware(req, ev);
}<|MERGE_RESOLUTION|>--- conflicted
+++ resolved
@@ -23,16 +23,9 @@
      * 1. /api/ routes
      * 2. /_next/ (Next.js internals)
      * 3. /_proxy/ (proxies for third-party services)
-<<<<<<< HEAD
-     * 4. /_static/ (static files inside /public folder)
-     * 5. Metadata files: favicon.ico, sitemap.xml, robots.txt, manifest.webmanifest
+     * 4. Metadata files: favicon.ico, sitemap.xml, robots.txt, manifest.webmanifest
      */
-    "/((?!api/|_next/|_proxy/|_static/|favicon.ico|sitemap.xml|robots.txt|manifest.webmanifest).*)",
-=======
-     * 4. Metadata files: favicon.ico, sitemap.xml, robots.txt, manifest.webmanifest, .well-known
-     */
-    "/((?!api/|_next/|_proxy/|favicon.ico|sitemap.xml|robots.txt|manifest.webmanifest|.well-known).*)",
->>>>>>> 955ce50e
+    "/((?!api/|_next/|_proxy/|favicon.ico|sitemap.xml|robots.txt|manifest.webmanifest).*)",
   ],
 };
 
