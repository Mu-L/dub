--- conflicted
+++ resolved
@@ -208,7 +208,6 @@
       },
     ];
   },
-<<<<<<< HEAD
   async rewrites() {
     return [
       // for posthog proxy
@@ -222,7 +221,4 @@
       },
     ];
   },
-};
-=======
-});
->>>>>>> ee2353d1
+});