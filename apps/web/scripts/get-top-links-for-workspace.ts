<<<<<<< HEAD
import { getClicks } from "@/lib/analytics";
import prisma from "@/lib/prisma";
=======
import { getAnalytics } from "@/lib/analytics";
import { prisma } from "@/lib/prisma";
>>>>>>> 62941e57
import { linkConstructor } from "@dub/utils";
import "dotenv-flow/config";

async function main() {
  const workspace = await prisma.project.findUnique({
    where: {
      slug: "dub",
    },
    select: {
      id: true,
      name: true,
      slug: true,
      usage: true,
      usageLimit: true,
      plan: true,
      billingCycleStart: true,
      users: {
        select: {
          user: true,
        },
      },
      domains: {
        where: {
          verified: true,
        },
      },
      sentEmails: true,
      createdAt: true,
    },
  });
  if (!workspace) {
    console.log("No workspace found");
    return;
  }
  const topLinks = await getClicks({
    workspaceId: workspace.id,
    groupBy: "top_links",
    interval: "30d",
    root: false,
  }).then(async (data) => {
    const topFive = data.slice(0, 5);
    return await Promise.all(
      topFive.map(
        async ({ link: linkId, clicks }: { link: string; clicks: number }) => {
          const link = await prisma.link.findUnique({
            where: {
              id: linkId,
            },
            select: {
              domain: true,
              key: true,
            },
          });
          if (!link) return;
          return {
            link: linkConstructor({
              domain: link.domain,
              key: link.key,
              pretty: true,
            }),
            clicks,
          };
        },
      ),
    );
  });

  console.table(topLinks);
}

main();<|MERGE_RESOLUTION|>--- conflicted
+++ resolved
@@ -1,10 +1,5 @@
-<<<<<<< HEAD
 import { getClicks } from "@/lib/analytics";
-import prisma from "@/lib/prisma";
-=======
-import { getAnalytics } from "@/lib/analytics";
 import { prisma } from "@/lib/prisma";
->>>>>>> 62941e57
 import { linkConstructor } from "@dub/utils";
 import "dotenv-flow/config";
 
