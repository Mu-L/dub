--- conflicted
+++ resolved
@@ -39,12 +39,9 @@
   oAuthCodes            OAuthCode[]
   integrations          Integration[] // Integrations user created in their workspace
   installedIntegrations InstalledIntegration[] // Integrations user installed in their workspace
-<<<<<<< HEAD
   folders               FolderUser[]
   folderAccessRequests  FolderAccessRequest[]
-=======
   utmTemplates          UtmTemplate[]
->>>>>>> f3a728c8
 
   @@index(source)
   @@index(defaultWorkspace)
