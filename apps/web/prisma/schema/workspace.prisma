--- conflicted
+++ resolved
@@ -49,11 +49,8 @@
   integrations          Integration[] // Integrations workspace published
   installedIntegrations InstalledIntegration[] // Integrations workspace installed
   webhooks              Webhook[]
-<<<<<<< HEAD
   folders               Folder[]
-=======
   registeredDomains     RegisteredDomain[]
->>>>>>> e84f2e40
 
   @@index(usageLastChecked(sort: Asc))
 }
