--- conflicted
+++ resolved
@@ -24,21 +24,6 @@
   updatedAt        DateTime @updatedAt
   usageLastChecked DateTime @default(now())
 
-<<<<<<< HEAD
-  users               ProjectUsers[]
-  invites             ProjectInvite[]
-  sentEmails          SentEmail[]
-  links               Link[]
-  domains             Domain[]
-  tags                Tag[]
-  customers           Customer[]
-  defaultDomains      DefaultDomains[]
-  restrictedTokens    RestrictedToken[]
-  oAuthCodes          OAuthCode[]
-  oAuthApps           OAuthApp[] // OAuth apps workspace published
-  oAuthAuthorizedApps OAuthAuthorizedApp[] // OAuth apps workspace authorized
-  webhooks            Webhook[]
-=======
   users                 ProjectUsers[]
   invites               ProjectInvite[]
   sentEmails            SentEmail[]
@@ -51,7 +36,7 @@
   oAuthCodes            OAuthCode[]
   integrations          Integration[] // Integrations workspace published
   installedIntegrations InstalledIntegration[] // Integrations workspace installed
->>>>>>> 4c8aaa50
+  webhooks              Webhook[]
 
   @@index(usageLastChecked(sort: Asc))
 }
