model Project {
  id   String  @id @default(cuid())
  name String
  slug String  @unique
  logo String?

  plan              String  @default("free")
  stripeId          String? @unique // Stripe subscription ID
  billingCycleStart Int // day of the month when the billing cycle starts
  stripeConnectId   String? @unique // for Stripe Connect
  inviteCode        String? @unique

  usage        Int @default(0)
  usageLimit   Int @default(1000)
  linksUsage   Int @default(0)
  linksLimit   Int @default(25)
  salesUsage   Int @default(0)
  salesLimit   Int @default(0)
  domainsLimit Int @default(3)
  tagsLimit    Int @default(5)
  usersLimit   Int @default(1)
  aiUsage      Int @default(0)
  aiLimit      Int @default(10)

  referralLinkId  String? @unique
  referredSignups Int     @default(0)
<<<<<<< HEAD
=======
  referredUsers   User[]
>>>>>>> 6ba1cf5c

  webhookEnabled    Boolean @default(false)
  conversionEnabled Boolean @default(false)
  ssoEnabled        Boolean @default(false)

  createdAt        DateTime @default(now())
  updatedAt        DateTime @updatedAt
  usageLastChecked DateTime @default(now())

  users                 ProjectUsers[]
  invites               ProjectInvite[]
  sentEmails            SentEmail[]
  links                 Link[]
  domains               Domain[]
  tags                  Tag[]
  customers             Customer[]
  defaultDomains        DefaultDomains[]
  restrictedTokens      RestrictedToken[]
  oAuthCodes            OAuthCode[]
  integrations          Integration[] // Integrations workspace published
  installedIntegrations InstalledIntegration[] // Integrations workspace installed
  webhooks              Webhook[]
  registeredDomains     RegisteredDomain[]

  @@index(usageLastChecked(sort: Asc))
}

enum Role {
  owner
  member
}

model ProjectInvite {
  email     String
  expires   DateTime
  project   Project  @relation(fields: [projectId], references: [id], onDelete: Cascade)
  projectId String
  role      Role     @default(member)
  createdAt DateTime @default(now())

  @@unique([email, projectId])
  @@index([projectId])
}

model ProjectUsers {
  id                     String                  @id @default(cuid())
  role                   Role                    @default(member)
  createdAt              DateTime                @default(now())
  updatedAt              DateTime                @updatedAt
  user                   User                    @relation(fields: [userId], references: [id], onDelete: Cascade)
  userId                 String
  project                Project                 @relation(fields: [projectId], references: [id], onDelete: Cascade)
  projectId              String
  notificationPreference NotificationPreference?

  @@unique([userId, projectId])
  @@index([projectId])
}

model SentEmail {
  id        String   @id @default(cuid())
  type      String
  createdAt DateTime @default(now())
  project   Project? @relation(fields: [projectId], references: [id], onDelete: Cascade)
  projectId String?

  @@index([projectId])
}

model NotificationPreference {
  id                         String  @id @default(cuid())
  projectUserId              String  @unique
  linkUsageSummary           Boolean @default(true)
  domainConfigurationUpdates Boolean @default(true)

  projectUser ProjectUsers @relation(fields: [projectUserId], references: [id], onDelete: Cascade)
}<|MERGE_RESOLUTION|>--- conflicted
+++ resolved
@@ -24,10 +24,7 @@
 
   referralLinkId  String? @unique
   referredSignups Int     @default(0)
-<<<<<<< HEAD
-=======
   referredUsers   User[]
->>>>>>> 6ba1cf5c
 
   webhookEnabled    Boolean @default(false)
   conversionEnabled Boolean @default(false)
