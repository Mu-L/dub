enum ProgramType {
  affiliate
  referral
}

enum CommissionType {
  percentage
  flat
}

enum ProgramEnrollmentStatus {
  approved
  pending
  rejected
}

enum CommissionInterval {
  month
  year
}

enum ProgramResourceType {
  logo
  files
}

model Program {
  id                  String              @id @default(cuid())
  workspaceId         String
  name                String
  slug                String              @unique
  logo                String?
  type                ProgramType         @default(affiliate)
  cookieLength        Int                 @default(90)
  commissionAmount    Int                 @default(0)
  commissionType      CommissionType      @default(percentage)
  recurringCommission Boolean             @default(false)
  recurringInterval   CommissionInterval?
  recurringDuration   Int?
  isLifetimeRecurring Boolean? // TODO: Maybe use just lifetimeRecurring?

  brandColor          String?
  wordmark            String?
  landerData          Json?   @db.Json

  createdAt DateTime @default(now())
  updatedAt DateTime @updatedAt

<<<<<<< HEAD
  workspace    Project             @relation(fields: [workspaceId], references: [id])
=======
  workspace Project             @relation(fields: [workspaceId], references: [id])
>>>>>>> a40bf595
  partners     ProgramEnrollment[]
  payouts      Payout[]
  sales        Sale[]
  resources    ProgramResource[]
  applications ProgramApplication[]
<<<<<<< HEAD
  invites   ProgramInvite[]
=======
  invites      ProgramInvite[]
>>>>>>> a40bf595

  @@index([workspaceId])
}

model ProgramEnrollment {
  id        String                  @id @default(cuid())
  partnerId String
  programId String
  linkId    String?                 @unique
  dotsUserId String?                @unique
  status    ProgramEnrollmentStatus @default(pending)
  createdAt DateTime                @default(now())
  updatedAt DateTime                @updatedAt

  partner Partner @relation(fields: [partnerId], references: [id])
  program Program @relation(fields: [programId], references: [id])
  link    Link?   @relation(fields: [linkId], references: [id])

  @@unique([partnerId, programId])
  @@index([programId])
  @@index([linkId])
}

enum ProgramApplicationStatus {
  pending
  approved
  rejected
}

model ProgramApplication {
  id String @id @default(cuid())
  programId String
  partnerId String?
<<<<<<< HEAD

=======
>>>>>>> a40bf595
  name     String
  email    String
  plan     String
  website  String?
  comments String?
<<<<<<< HEAD

  status    ProgramApplicationStatus @default(pending)
  createdAt DateTime                 @default(now())
  updatedAt DateTime                 @updatedAt

  program Program @relation(fields: [programId], references: [id])
  partner Partner? @relation(fields: [partnerId], references: [id])

=======
  status    ProgramApplicationStatus @default(pending)
  createdAt DateTime                 @default(now())
  updatedAt DateTime                 @updatedAt
  program Program @relation(fields: [programId], references: [id])
  partner Partner? @relation(fields: [partnerId], references: [id])
>>>>>>> a40bf595
  @@index([programId])
  @@index([partnerId])
}

// TODO: Haven't finalized the resource table yet.
model ProgramResource {
  id        String              @id @default(cuid())
  programId String
  type      ProgramResourceType
  name      String
  url       String
  size      Int?
  createdAt DateTime            @default(now())
  updatedAt DateTime            @updatedAt

  program Program @relation(fields: [programId], references: [id])

  @@index([programId])
}

model ProgramInvite {
  id        String   @id @default(cuid())
  programId String
  email     String
  linkId    String   @unique
  createdAt DateTime @default(now())

  program Program @relation(fields: [programId], references: [id])
  link    Link?   @relation(fields: [linkId], references: [id])

  @@unique([email, programId])
  @@index([programId])
  @@index([linkId])
}<|MERGE_RESOLUTION|>--- conflicted
+++ resolved
@@ -46,21 +46,13 @@
   createdAt DateTime @default(now())
   updatedAt DateTime @updatedAt
 
-<<<<<<< HEAD
   workspace    Project             @relation(fields: [workspaceId], references: [id])
-=======
-  workspace Project             @relation(fields: [workspaceId], references: [id])
->>>>>>> a40bf595
   partners     ProgramEnrollment[]
   payouts      Payout[]
   sales        Sale[]
   resources    ProgramResource[]
   applications ProgramApplication[]
-<<<<<<< HEAD
-  invites   ProgramInvite[]
-=======
   invites      ProgramInvite[]
->>>>>>> a40bf595
 
   @@index([workspaceId])
 }
@@ -94,16 +86,12 @@
   id String @id @default(cuid())
   programId String
   partnerId String?
-<<<<<<< HEAD
 
-=======
->>>>>>> a40bf595
   name     String
   email    String
   plan     String
   website  String?
   comments String?
-<<<<<<< HEAD
 
   status    ProgramApplicationStatus @default(pending)
   createdAt DateTime                 @default(now())
@@ -112,13 +100,6 @@
   program Program @relation(fields: [programId], references: [id])
   partner Partner? @relation(fields: [partnerId], references: [id])
 
-=======
-  status    ProgramApplicationStatus @default(pending)
-  createdAt DateTime                 @default(now())
-  updatedAt DateTime                 @updatedAt
-  program Program @relation(fields: [programId], references: [id])
-  partner Partner? @relation(fields: [partnerId], references: [id])
->>>>>>> a40bf595
   @@index([programId])
   @@index([partnerId])
 }
