import {
  AnimatedSizeContainer,
  BookOpen,
  ChevronLeft,
  ClientOnly,
  Icon,
  NavWordmark,
  Tooltip,
} from "@dub/ui";
import { cn } from "@dub/utils";
import { AnimatePresence, motion } from "framer-motion";
import { ChevronDown } from "lucide-react";
import Link from "next/link";
import { usePathname } from "next/navigation";
import {
  ComponentType,
  CSSProperties,
  PropsWithChildren,
  ReactNode,
  Suspense,
  useMemo,
  useState,
} from "react";
import UserDropdown from "./user-dropdown";

export type NavItemCommon = {
  name: string;
  href: `/${string}`;
  exact?: boolean;
  isActive?: (pathname: string, href: string) => boolean;
  badge?: ReactNode;
};

export type NavSubItemType = NavItemCommon;

export type NavItemType = NavItemCommon & {
  icon: Icon;
  items?: NavSubItemType[];
};

export type NavGroupType = {
  name: string;
  icon: Icon;
  href: string;
  active: boolean;
  onClick?: () => void;
  popup?: ComponentType<{
    referenceElement: HTMLElement | null;
  }>;

  description: string;
  learnMoreHref?: string;
};

export type SidebarNavGroups<T extends Record<any, any>> = (
  args: T,
) => NavGroupType[];

export type SidebarNavAreas<T extends Record<any, any>> = Record<
  string,
  (args: T) => {
    title?: string | ReactNode;
    backHref?: string;
    showNews?: boolean; // show news segment – TODO: enable this for Partner Program too
    hideSwitcherIcons?: boolean; // hide workspace switcher + product icons for this area
    direction?: "left" | "right";
    content: {
      name?: string;
      items: NavItemType[];
    }[];
  }
>;

const SIDEBAR_WIDTH = 304;
const SIDEBAR_GROUPS_WIDTH = 64;
const SIDEBAR_AREAS_WIDTH = SIDEBAR_WIDTH - SIDEBAR_GROUPS_WIDTH;

export function SidebarNav<T extends Record<any, any>>({
  groups,
  areas,
  currentArea,
  data,
  toolContent,
  newsContent,
  switcher,
  bottom,
}: {
  groups: SidebarNavGroups<T>;
  areas: SidebarNavAreas<T>;
  currentArea: string | null;
  data: T;
  toolContent?: ReactNode;
  newsContent?: ReactNode;
  switcher?: ReactNode;
  bottom?: ReactNode;
}) {
  return (
    <div
      className={cn(
        "h-full w-[var(--sidebar-width)] transition-[width] duration-300",
      )}
      style={
        {
          "--sidebar-width": `${currentArea === null ? SIDEBAR_GROUPS_WIDTH : SIDEBAR_WIDTH}px`,
          "--sidebar-groups-width": `${SIDEBAR_GROUPS_WIDTH}px`,
          "--sidebar-areas-width": `${SIDEBAR_AREAS_WIDTH}px`,
        } as CSSProperties
      }
    >
      <ClientOnly className="size-full">
        <nav className="grid size-full grid-cols-[var(--sidebar-groups-width)_1fr]">
          <div className="flex flex-col items-center justify-between">
            <div className="flex flex-col items-center p-2">
              <div className="pb-1 pt-2">
                <Link
                  href="/"
                  className="block rounded-lg px-1 py-4 outline-none transition-opacity focus-visible:ring-2 focus-visible:ring-black/50"
                >
                  <NavWordmark className="h-5" isInApp />
                </Link>
              </div>
              {(!currentArea ||
                !areas[currentArea](data).hideSwitcherIcons) && (
                <div className="flex flex-col gap-3">
                  {switcher}
                  {groups(data).map((group) => (
                    <NavGroupItem key={group.name} group={group} />
                  ))}
                </div>
              )}
            </div>
            <div className="flex flex-col items-center gap-3 py-3">
              <Suspense fallback={null}>{toolContent}</Suspense>
              <div className="flex size-12 items-center justify-center">
                <UserDropdown />
              </div>
            </div>
          </div>
          <div
            className={cn(
              "size-full overflow-hidden py-2 pr-2 transition-opacity duration-300",
              currentArea === null && "opacity-0",
            )}
          >
            <div className="scrollbar-hide relative flex h-full w-[calc(var(--sidebar-areas-width)-0.5rem)] flex-col overflow-y-auto overflow-x-hidden rounded-xl bg-neutral-100">
              <div className="relative flex grow flex-col p-3 text-neutral-500">
                <div className="relative w-full grow">
                  {Object.entries(areas).map(([area, areaConfig]) => {
<<<<<<< HEAD
                    const { title, backHref, content, showNews, direction } =
=======
                    const { title, backHref, content, direction } =
>>>>>>> 26c0ab89
                      areaConfig(data);

                    const TitleContainer = backHref ? Link : "div";

                    return (
                      <Area
                        key={area}
                        visible={area === currentArea}
                        direction={direction ?? "right"}
                      >
                        {title &&
                          (typeof title === "string" ? (
<<<<<<< HEAD
                            // @ts-ignore - TS can't handle the conditional Link+href
                            <TitleContainer
                              {...(backHref ? { href: backHref } : {})}
=======
                            <TitleContainer
                              href={backHref ?? "#"}
>>>>>>> 26c0ab89
                              className="group mb-2 flex items-center gap-3 px-3 py-2"
                            >
                              {backHref && (
                                <div
                                  className={cn(
                                    "text-content-muted bg-bg-emphasis flex size-6 items-center justify-center rounded-lg",
                                    "group-hover:bg-bg-inverted/10 group-hover:text-content-subtle transition-[transform,background-color,color] duration-150 group-hover:-translate-x-0.5",
                                  )}
                                >
                                  <ChevronLeft className="size-3 [&_*]:stroke-2" />
                                </div>
                              )}
                              <span className="text-content-emphasis text-lg font-semibold">
                                {title}
                              </span>
                            </TitleContainer>
                          ) : (
                            title
                          ))}
                        <div className="flex flex-col gap-8">
                          {content.map(({ name, items }, idx) => (
                            <div key={idx} className="flex flex-col gap-0.5">
                              {name && (
                                <div className="mb-2 pl-3 text-sm text-neutral-500">
                                  {name}
                                </div>
                              )}
                              {items.map((item) => (
                                <NavItem key={item.name} item={item} />
                              ))}
                            </div>
                          ))}
                        </div>
<<<<<<< HEAD
                        <AnimatePresence>
                          {showNews && (
                            <motion.div
                              className="-mx-3 flex grow flex-col justify-end"
                              initial={{ opacity: 0, y: 10 }}
                              animate={{ opacity: 1, y: 0 }}
                              exit={{ opacity: 0, y: 10 }}
                              transition={{
                                duration: 0.1,
                                ease: "easeInOut",
                              }}
                            >
                              {newsContent}
                            </motion.div>
                          )}
                        </AnimatePresence>
=======
>>>>>>> 26c0ab89
                      </Area>
                    );
                  })}
                </div>
<<<<<<< HEAD
=======
              </div>

              {/* Fixed bottom sections */}
              <div className="flex flex-col gap-2 p-3 pt-0">
                {data.showConversionGuides && (
                  <Link
                    href={`/${data.slug}/guides`}
                    className="flex items-center gap-2 rounded-lg bg-neutral-200/75 px-2.5 py-2 text-xs text-neutral-700 transition-colors hover:bg-neutral-200"
                  >
                    <BookOpen className="size-4" />
                    Set up conversion tracking
                  </Link>
                )}

                <AnimatePresence>
                  {currentArea && areas[currentArea](data).showNews && (
                    <motion.div
                      initial={{ opacity: 0, y: 10 }}
                      animate={{ opacity: 1, y: 0 }}
                      exit={{ opacity: 0, y: 10 }}
                      transition={{
                        duration: 0.1,
                        ease: "easeInOut",
                      }}
                    >
                      {newsContent}
                    </motion.div>
                  )}
                </AnimatePresence>

                {bottom && <div className="flex flex-col">{bottom}</div>}
>>>>>>> 26c0ab89
              </div>
              {bottom && (
                <div className="relative flex flex-col justify-end">
                  {bottom}
                </div>
              )}
            </div>
          </div>
        </nav>
      </ClientOnly>
    </div>
  );
}

export function NavGroupTooltip({
  name,
  description,
  learnMoreHref,
  disabled,
  children,
}: PropsWithChildren<{
  name: string;
  description?: string;
  learnMoreHref?: string;
  disabled?: boolean;
}>) {
  return (
    <Tooltip
      side="right"
      delayDuration={100}
      disabled={disabled}
      className="rounded-lg bg-black px-3 py-1.5 text-sm font-medium text-white"
      content={
        <div>
          <span>{name}</span>
          {description && (
            <motion.div
              initial={{ opacity: 0, width: 0, height: 0 }}
              animate={{ opacity: 1, width: "auto", height: "auto" }}
              transition={{ delay: 0.5, duration: 0.25, type: "spring" }}
              className="overflow-hidden"
            >
              <div className="w-44 py-1 text-xs tracking-tight">
                <p className="text-content-muted">{description}</p>
                {learnMoreHref && (
                  <div className="mt-2.5">
                    <Link
                      href={learnMoreHref}
                      target="_blank"
                      className="font-semibold text-white underline"
                    >
                      Learn more
                    </Link>
                  </div>
                )}
              </div>
            </motion.div>
          )}
        </div>
      }
    >
      {children}
    </Tooltip>
  );
}

function NavGroupItem({
  group: {
    name,
    description,
    learnMoreHref,
    icon: Icon,
    href,
    active,
    onClick,
    popup: Popup,
  },
}: {
  group: NavGroupType;
}) {
  const [element, setElement] = useState<HTMLAnchorElement | null>(null);
  const [hovered, setHovered] = useState(false);

  return (
    <>
      <NavGroupTooltip
        name={name}
        description={description}
        learnMoreHref={learnMoreHref}
      >
        <div>
          <Link
            ref={Popup ? setElement : undefined}
            href={href}
            onPointerEnter={() => setHovered(true)}
            onPointerLeave={() => setHovered(false)}
            onClick={onClick}
            className={cn(
              "flex size-11 items-center justify-center rounded-lg transition-colors duration-150",
              "outline-none focus-visible:ring-2 focus-visible:ring-black/50",
              active
                ? "bg-white"
                : "hover:bg-bg-inverted/5 active:bg-bg-inverted/10",
            )}
          >
            <Icon
              className="text-content-default size-5"
              data-hovered={hovered}
            />
          </Link>
        </div>
      </NavGroupTooltip>
      {Popup && element && <Popup referenceElement={element} />}
    </>
  );
}

function NavItem({ item }: { item: NavItemType | NavSubItemType }) {
  const { name, href, exact, isActive: customIsActive } = item;

  const Icon = "icon" in item ? item.icon : undefined;
  const items = "items" in item ? item.items : undefined;

  const [hovered, setHovered] = useState(false);

  const pathname = usePathname();

  const isActive = useMemo(() => {
    if (customIsActive) {
      return customIsActive(pathname, href);
    }

    const hrefWithoutQuery = href.split("?")[0];
    return exact
      ? pathname === hrefWithoutQuery
      : pathname.startsWith(hrefWithoutQuery);
  }, [pathname, href, exact, customIsActive]);

  return (
    <div>
      <Link
        href={href}
        data-active={isActive}
        onPointerEnter={() => setHovered(true)}
        onPointerLeave={() => setHovered(false)}
        className={cn(
          "text-content-default group flex h-8 items-center justify-between rounded-lg p-2 text-sm leading-none transition-[background-color,color,font-weight] duration-75",
          "outline-none focus-visible:ring-2 focus-visible:ring-black/50",
          isActive && !items
            ? "bg-blue-100/50 font-medium text-blue-600 hover:bg-blue-100/80 active:bg-blue-100"
            : "hover:bg-bg-inverted/5 active:bg-bg-inverted/10",
        )}
      >
        <span className="flex items-center gap-2.5">
          {Icon && (
            <Icon
              className={cn(
                "size-4",
                !items && "group-data-[active=true]:text-blue-600",
              )}
              data-hovered={hovered}
            />
          )}
          {name}
        </span>
        <span className="ml-2 flex items-center gap-2">
          {"badge" in item && item.badge && (
            <span
              className={cn(
                "flex items-center justify-center rounded px-1.5 py-0.5 text-xs font-semibold",
                isActive && !items
                  ? "bg-blue-600 text-white"
                  : "bg-blue-100 text-blue-600",
              )}
            >
              {item.badge}
            </span>
          )}
          {items && (
            <ChevronDown className="size-3.5 text-neutral-500 transition-transform duration-75 group-data-[active=true]:rotate-180" />
          )}
        </span>
      </Link>
      {items && (
        <AnimatedSizeContainer
          height
          transition={{ duration: 0.2, ease: "easeInOut" }}
        >
          <div
            className={cn(
              "transition-opacity duration-200",
              isActive ? "h-auto" : "h-0 opacity-0",
            )}
            aria-hidden={!isActive}
          >
            <div className="pl-px pt-1">
              <div className="pl-3.5">
                <div className="flex flex-col gap-0.5 border-l border-neutral-200 pl-2">
                  {items.map((item) => (
                    <NavItem key={item.name} item={item} />
                  ))}
                </div>
              </div>
            </div>
          </div>
        </AnimatedSizeContainer>
      )}
    </div>
  );
}

export function Area({
  visible,
  direction,
  children,
}: PropsWithChildren<{ visible: boolean; direction: "left" | "right" }>) {
  return (
    <div
      className={cn(
        "left-0 top-0 flex size-full flex-col md:transition-[opacity,transform] md:duration-300",
        visible
          ? "opacity-1 relative"
          : cn(
              "pointer-events-none absolute opacity-0",
              direction === "left" ? "-translate-x-full" : "translate-x-full",
            ),
      )}
      aria-hidden={!visible ? "true" : undefined}
      {...{ inert: !visible ? "" : undefined }}
    >
      {children}
    </div>
  );
}<|MERGE_RESOLUTION|>--- conflicted
+++ resolved
@@ -146,11 +146,7 @@
               <div className="relative flex grow flex-col p-3 text-neutral-500">
                 <div className="relative w-full grow">
                   {Object.entries(areas).map(([area, areaConfig]) => {
-<<<<<<< HEAD
-                    const { title, backHref, content, showNews, direction } =
-=======
                     const { title, backHref, content, direction } =
->>>>>>> 26c0ab89
                       areaConfig(data);
 
                     const TitleContainer = backHref ? Link : "div";
@@ -163,14 +159,8 @@
                       >
                         {title &&
                           (typeof title === "string" ? (
-<<<<<<< HEAD
-                            // @ts-ignore - TS can't handle the conditional Link+href
-                            <TitleContainer
-                              {...(backHref ? { href: backHref } : {})}
-=======
                             <TitleContainer
                               href={backHref ?? "#"}
->>>>>>> 26c0ab89
                               className="group mb-2 flex items-center gap-3 px-3 py-2"
                             >
                               {backHref && (
@@ -204,31 +194,10 @@
                             </div>
                           ))}
                         </div>
-<<<<<<< HEAD
-                        <AnimatePresence>
-                          {showNews && (
-                            <motion.div
-                              className="-mx-3 flex grow flex-col justify-end"
-                              initial={{ opacity: 0, y: 10 }}
-                              animate={{ opacity: 1, y: 0 }}
-                              exit={{ opacity: 0, y: 10 }}
-                              transition={{
-                                duration: 0.1,
-                                ease: "easeInOut",
-                              }}
-                            >
-                              {newsContent}
-                            </motion.div>
-                          )}
-                        </AnimatePresence>
-=======
->>>>>>> 26c0ab89
                       </Area>
                     );
                   })}
                 </div>
-<<<<<<< HEAD
-=======
               </div>
 
               {/* Fixed bottom sections */}
@@ -260,13 +229,7 @@
                 </AnimatePresence>
 
                 {bottom && <div className="flex flex-col">{bottom}</div>}
->>>>>>> 26c0ab89
-              </div>
-              {bottom && (
-                <div className="relative flex flex-col justify-end">
-                  {bottom}
-                </div>
-              )}
+              </div>
             </div>
           </div>
         </nav>
