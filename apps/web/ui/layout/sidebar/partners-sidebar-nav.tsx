"use client";

<<<<<<< HEAD
import useProgramEnrollment from "@/lib/swr/use-program-enrollment";
import { Button } from "@dub/ui";
=======
import { Gear2, ShieldCheck } from "@dub/ui";
>>>>>>> 17f8b917
import {
  Check,
  ColorPalette2,
  Copy,
  CursorRays,
  Gauge6,
  Gear,
  GridIcon,
  Hyperlink,
  MoneyBills2,
  User,
  Users,
} from "@dub/ui/src/icons";
import { cn } from "@dub/utils";
import { Store } from "lucide-react";
import { useParams, usePathname } from "next/navigation";
import { ReactNode, useMemo, useRef, useState } from "react";
import { toast } from "sonner";
import { PartnerProgramDropdown } from "./partner-program-dropdown";
import { SidebarNav, SidebarNavAreas } from "./sidebar-nav";

const NAV_AREAS: SidebarNavAreas<{
  partnerId: string;
  programId?: string;
}> = {
  // Top-level
  default: ({ partnerId }) => ({
    showSwitcher: true,
    showNews: true,
    direction: "left",
    content: [
      {
        items: [
          {
            name: "Programs",
            icon: GridIcon,
            href: `/${partnerId}`,
            exact: true,
          },
          {
            name: "Marketplace",
            icon: Store,
            href: `/${partnerId}/marketplace`,
          },
          {
            name: "Settings",
            icon: Gear,
            href: `/${partnerId}/settings`,
          },
        ],
      },
    ],
  }),

  program: ({ partnerId, programId }) => ({
    showSwitcher: true,
    content: [
      {
        items: [
          {
            name: "Overview",
            icon: Gauge6,
            href: `/${partnerId}/${programId}`,
            exact: true,
          },
          {
            name: "Customers",
            icon: Users,
            href: `/${partnerId}/${programId}/customers`,
          },
          {
            name: "Events",
            icon: CursorRays,
            href: `/${partnerId}/${programId}/events`,
          },
          {
            name: "Links",
            icon: Hyperlink,
            href: `/${partnerId}/${programId}/links`,
          },
          {
            name: "Payouts",
            icon: MoneyBills2,
            href: `/${partnerId}/${programId}/payouts`,
          },
          {
            name: "Resources",
            icon: ColorPalette2,
            href: `/${partnerId}/${programId}/resources`,
          },
        ],
      },
    ],
  }),

  partnerSettings: ({ partnerId }) => ({
    title: "Settings",
    backHref: `/${partnerId}`,
    content: [
      {
        name: "Partner",
        items: [
          {
            name: "Profile",
            icon: User,
            href: `/${partnerId}/settings`,
            exact: true,
          },
          {
            name: "Payouts",
            icon: MoneyBills2,
            href: `/${partnerId}/settings/payouts`,
          },
          {
            name: "People",
            icon: Users,
            href: `/${partnerId}/settings/people`,
          },
        ],
      },
    ],
  }),

  // User settings
  userSettings: ({ partnerId }) => ({
    title: "Settings",
    backHref: `/${partnerId}`,
    content: [
      {
        name: "Account",
        items: [
          {
            name: "General",
            icon: Gear2,
            href: "/account/settings",
            exact: true,
          },
          {
            name: "Security",
            icon: ShieldCheck,
            href: "/account/settings/security",
          },
        ],
      },
    ],
  }),
};

export function PartnersSidebarNav({
  toolContent,
  newsContent,
}: {
  toolContent?: ReactNode;
  newsContent?: ReactNode;
}) {
  const { partnerId, programId } = useParams() as {
    partnerId?: string;
    programId?: string;
  };
  const pathname = usePathname();

  const currentArea = useMemo(() => {
    return pathname.startsWith("/account/settings")
      ? "userSettings"
      : pathname.startsWith(`/${partnerId}/settings`)
        ? "partnerSettings"
        : pathname.startsWith(`/${partnerId}/${programId}`)
          ? "program"
          : "default";
  }, [partnerId, pathname, programId]);

  return (
    <SidebarNav
      areas={NAV_AREAS}
      currentArea={currentArea}
      data={{ partnerId: partnerId || "", programId: programId || "" }}
      toolContent={toolContent}
      newsContent={newsContent}
      switcher={<PartnerProgramDropdown />}
      bottom={<>{programId && <ProgramInfo />}</>}
    />
  );
}

function ProgramInfo() {
  const { programEnrollment } = useProgramEnrollment();
  const link = programEnrollment?.link;

  const linkContainer = useRef<HTMLDivElement>(null);

  const [isCopied, setIsCopied] = useState(false);
  const copyTimeout = useRef<NodeJS.Timeout | null>(null);

  return link ? (
    <div className="animate-fade-in px-3 py-4 text-xs leading-none">
      <div className="text-neutral-500">Referral link</div>
      <div className="mt-2 flex items-center gap-1">
        <div
          ref={linkContainer}
          className="flex h-7 grow items-center rounded-md bg-black/5 px-2 text-neutral-800 hover:bg-black/10"
          onClick={() => {
            if (linkContainer.current) {
              const selection = window.getSelection();
              if (selection && selection.type !== "Range")
                selection.selectAllChildren(linkContainer.current);
            }
          }}
        >
          {link.shortLink.replace("https://", "")}
        </div>
        <Button
          className="h-7 w-fit px-2"
          icon={
            <div className="relative size-4">
              <div
                className={cn(
                  "absolute inset-0 transition-[transform,opacity]",
                  isCopied && "translate-y-1 opacity-0",
                )}
              >
                <Copy className="size-4" />
              </div>
              <div
                className={cn(
                  "absolute inset-0 transition-[transform,opacity]",
                  !isCopied && "translate-y-1 opacity-0",
                )}
              >
                <Check className="size-4" />
              </div>
            </div>
          }
          onClick={() => {
            navigator.clipboard.writeText(link.shortLink);
            toast.success("Copied to clipboard");
            setIsCopied(true);
            if (copyTimeout.current) clearTimeout(copyTimeout.current);
            copyTimeout.current = setTimeout(() => setIsCopied(false), 1000);
          }}
        />
      </div>
    </div>
  ) : null;
}<|MERGE_RESOLUTION|>--- conflicted
+++ resolved
@@ -1,11 +1,7 @@
 "use client";
 
-<<<<<<< HEAD
 import useProgramEnrollment from "@/lib/swr/use-program-enrollment";
-import { Button } from "@dub/ui";
-=======
-import { Gear2, ShieldCheck } from "@dub/ui";
->>>>>>> 17f8b917
+import { Button, Gear2, ShieldCheck } from "@dub/ui";
 import {
   Check,
   ColorPalette2,
