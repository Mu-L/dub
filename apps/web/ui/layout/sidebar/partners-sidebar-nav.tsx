"use client";

import usePartnerPayoutsCount from "@/lib/swr/use-partner-payouts-count";
import usePartnerProgramBounties from "@/lib/swr/use-partner-program-bounties";
import useProgramEnrollment from "@/lib/swr/use-program-enrollment";
import useProgramEnrollmentsCount from "@/lib/swr/use-program-enrollments-count";
import { useProgramMessagesCount } from "@/lib/swr/use-program-messages-count";
import {
  PROGRAM_NETWORK_PARTNER_MIN_PAYOUTS,
  PROGRAM_NETWORK_PARTNER_MIN_PROGRAMS,
} from "@/lib/zod/schemas/program-network";
import { useRouterStuff } from "@dub/ui";
import {
  Bell,
  CircleDollar,
  ColorPalette2,
  Gauge6,
  Gear2,
  GridIcon,
  MoneyBills2,
  Msgs,
  ShieldCheck,
  Shop,
  SquareUserSparkle2,
  Trophy,
  UserCheck,
  Users2,
} from "@dub/ui/icons";
import { useParams, usePathname } from "next/navigation";
import { ReactNode, useMemo } from "react";
import { CursorRays } from "./icons/cursor-rays";
import { Hyperlink } from "./icons/hyperlink";
import { LinesY } from "./icons/lines-y";
import { PartnerProgramDropdown } from "./partner-program-dropdown";
import { PayoutStats } from "./payout-stats";
import { ProgramHelpSupport } from "./program-help-support";
import { SidebarNav, SidebarNavAreas, SidebarNavGroups } from "./sidebar-nav";

type SidebarNavData = {
  pathname: string;
  queryString?: string;
  programSlug?: string;
  isUnapproved: boolean;
  invitationsCount?: number;
  unreadMessagesCount?: number;
  programBountiesCount?: number;
<<<<<<< HEAD
  enrolledProgramsCount?: number;
  payoutsCount?: number;
=======
  showDetailedAnalytics?: boolean;
>>>>>>> 160bfdd0
};

const NAV_GROUPS: SidebarNavGroups<SidebarNavData> = ({
  pathname,
  unreadMessagesCount,
}) => [
  {
    name: "Programs",
    description:
      "View all your enrolled programs and review invitations to other programs.",
    icon: GridIcon,
    href: "/programs",
    active: pathname.startsWith("/programs"),
  },
  {
    name: "Payouts",
    description:
      "View all your upcoming and previous payouts for all your programs.",
    icon: MoneyBills2,
    href: "/payouts",
    active: pathname.startsWith("/payouts"),
  },
  {
    name: "Partner profile",
    description:
      "Build a great partner profile and get noticed in our partner network.",
    icon: SquareUserSparkle2,
    href: "/profile",
    active: pathname.startsWith("/profile"),
  },
  {
    name: "Messages",
    description: "Chat with programs you're enrolled in",
    icon: Msgs,
    href: "/messages",
    active: pathname.startsWith("/messages"),
    badge: unreadMessagesCount ? Math.min(9, unreadMessagesCount) : undefined,
  },
];

const NAV_AREAS: SidebarNavAreas<SidebarNavData> = {
  // Top-level
  programs: ({ invitationsCount, enrolledProgramsCount, payoutsCount }) => ({
    title: (
      <div className="mb-3">
        <PartnerProgramDropdown />
      </div>
    ),
    showNews: true,
    direction: "left",
    content: [
      {
        items: [
          {
            name: "Programs",
            icon: GridIcon,
            href: "/programs",
            isActive: (pathname, href) =>
              pathname.startsWith(href) &&
              ["invitations", "marketplace"].every(
                (k) => !pathname.startsWith(`${href}/${k}`),
              ),
          },
          ...(enrolledProgramsCount &&
          enrolledProgramsCount >= PROGRAM_NETWORK_PARTNER_MIN_PROGRAMS &&
          payoutsCount &&
          payoutsCount >= PROGRAM_NETWORK_PARTNER_MIN_PAYOUTS
            ? [
                {
                  name: "Marketplace",
                  icon: Shop,
                  href: "/programs/marketplace" as `/${string}`,
                },
              ]
            : []),
          {
            name: "Invitations",
            icon: UserCheck,
            href: "/programs/invitations",
            badge: invitationsCount || undefined,
          },
        ],
      },
    ],
  }),

  profile: () => ({
    title: "Partner profile",
    direction: "left",
    content: [
      {
        items: [
          {
            name: "Profile",
            icon: SquareUserSparkle2,
            href: "/profile",
            exact: true,
          },
          {
            name: "Members",
            icon: Users2,
            href: "/profile/members",
          },
        ],
      },
      {
        name: "Account",
        items: [
          {
            name: "Notifications",
            icon: Bell,
            href: "/profile/notifications",
          },
        ],
      },
    ],
  }),

  program: ({
    programSlug,
    isUnapproved,
    queryString,
    programBountiesCount,
    showDetailedAnalytics,
  }) => ({
    title: (
      <div className="mb-3">
        <PartnerProgramDropdown />
      </div>
    ),
    content: [
      {
        items: [
          {
            name: isUnapproved ? "Application" : "Overview",
            icon: isUnapproved ? UserCheck : Gauge6,
            href: `/programs/${programSlug}`,
            exact: true,
          },
          {
            name: "Links",
            icon: Hyperlink,
            href: `/programs/${programSlug}/links`,
            locked: isUnapproved,
          },
          {
            name: "Messages",
            icon: Msgs,
            href: `/messages/${programSlug}` as `/${string}`,
            locked: isUnapproved,
            arrow: true,
          },
        ],
      },
      {
        name: "Insights",
        items: [
          {
            name: "Earnings",
            icon: CircleDollar,
            href: `/programs/${programSlug}/earnings${queryString}`,
            locked: isUnapproved,
          },
          ...(showDetailedAnalytics
            ? [
                {
                  name: "Analytics",
                  icon: LinesY,
                  href: `/programs/${programSlug}/analytics` as `/${string}`,
                  locked: isUnapproved,
                },
                {
                  name: "Events",
                  icon: CursorRays,
                  href: `/programs/${programSlug}/events` as `/${string}`,
                  locked: isUnapproved,
                },
              ]
            : []),
        ],
      },
      {
        name: "Engage",
        items: [
          {
            name: "Bounties",
            icon: Trophy,
            href: `/programs/${programSlug}/bounties` as `/${string}`,
            badge: programBountiesCount
              ? programBountiesCount > 99
                ? "99+"
                : programBountiesCount
              : "New",
            locked: isUnapproved,
          },
          {
            name: "Resources",
            icon: ColorPalette2,
            href: `/programs/${programSlug}/resources`,
            locked: isUnapproved,
          },
        ],
      },
    ],
  }),

  // User settings
  userSettings: () => ({
    title: "Settings",
    backHref: "/programs",
    content: [
      {
        name: "Account",
        items: [
          {
            name: "General",
            icon: Gear2,
            href: "/account/settings",
            exact: true,
          },
          {
            name: "Security",
            icon: ShieldCheck,
            href: "/account/settings/security",
          },
        ],
      },
    ],
  }),
};

export function PartnersSidebarNav({
  toolContent,
  newsContent,
}: {
  toolContent?: ReactNode;
  newsContent?: ReactNode;
}) {
  const { programSlug } = useParams() as {
    programSlug?: string;
  };
<<<<<<< HEAD
=======
  const { programEnrollment, showDetailedAnalytics } = useProgramEnrollment();
>>>>>>> 160bfdd0
  const pathname = usePathname();
  const { getQueryString } = useRouterStuff();

  const isEnrolledProgramPage =
    pathname.startsWith(`/programs/${programSlug}`) &&
    pathname !== `/programs/${programSlug}/apply`;

  const { programEnrollment } = useProgramEnrollment({
    enabled: isEnrolledProgramPage,
  });

  const { payoutsCount } = usePartnerPayoutsCount<number>(
    {},
    { includeParams: [] },
  );
  const { count: enrolledProgramsCount } = useProgramEnrollmentsCount({
    status: "approved",
  });

  const currentArea = useMemo(() => {
    return pathname.startsWith("/account/settings")
      ? "userSettings"
      : pathname.startsWith("/profile")
        ? "profile"
        : ["/payouts", "/messages"].some((p) => pathname.startsWith(p))
          ? null
          : isEnrolledProgramPage
            ? "program"
            : "programs";
  }, [pathname, programSlug, isEnrolledProgramPage]);

  const { count: invitationsCount } = useProgramEnrollmentsCount({
    status: "invited",
  });

  const { bountiesCount } = usePartnerProgramBounties({
    enabled: isEnrolledProgramPage,
  });

  const { count: unreadMessagesCount } = useProgramMessagesCount({
    enabled: true,
    query: {
      unread: true,
    },
  });

  return (
    <SidebarNav
      groups={NAV_GROUPS}
      areas={NAV_AREAS}
      currentArea={currentArea}
      data={{
        pathname,
        queryString: getQueryString(),
        programSlug: programSlug || "",
        isUnapproved:
          !!programEnrollment &&
          !["approved", "deactivated", "archived"].includes(
            programEnrollment.status,
          ),
        invitationsCount,
        unreadMessagesCount,
        programBountiesCount: bountiesCount.active,
<<<<<<< HEAD
        enrolledProgramsCount,
        payoutsCount: payoutsCount,
=======
        showDetailedAnalytics,
>>>>>>> 160bfdd0
      }}
      toolContent={toolContent}
      newsContent={newsContent}
      bottom={isEnrolledProgramPage ? <ProgramHelpSupport /> : <PayoutStats />}
    />
  );
}<|MERGE_RESOLUTION|>--- conflicted
+++ resolved
@@ -44,12 +44,9 @@
   invitationsCount?: number;
   unreadMessagesCount?: number;
   programBountiesCount?: number;
-<<<<<<< HEAD
   enrolledProgramsCount?: number;
   payoutsCount?: number;
-=======
   showDetailedAnalytics?: boolean;
->>>>>>> 160bfdd0
 };
 
 const NAV_GROUPS: SidebarNavGroups<SidebarNavData> = ({
@@ -291,10 +288,6 @@
   const { programSlug } = useParams() as {
     programSlug?: string;
   };
-<<<<<<< HEAD
-=======
-  const { programEnrollment, showDetailedAnalytics } = useProgramEnrollment();
->>>>>>> 160bfdd0
   const pathname = usePathname();
   const { getQueryString } = useRouterStuff();
 
@@ -302,7 +295,7 @@
     pathname.startsWith(`/programs/${programSlug}`) &&
     pathname !== `/programs/${programSlug}/apply`;
 
-  const { programEnrollment } = useProgramEnrollment({
+  const { programEnrollment, showDetailedAnalytics } = useProgramEnrollment({
     enabled: isEnrolledProgramPage,
   });
 
@@ -358,12 +351,9 @@
         invitationsCount,
         unreadMessagesCount,
         programBountiesCount: bountiesCount.active,
-<<<<<<< HEAD
         enrolledProgramsCount,
         payoutsCount: payoutsCount,
-=======
         showDetailedAnalytics,
->>>>>>> 160bfdd0
       }}
       toolContent={toolContent}
       newsContent={newsContent}
