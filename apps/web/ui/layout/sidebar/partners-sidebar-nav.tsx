"use client";

import usePartnerAnalytics from "@/lib/swr/use-partner-analytics";
import useProgramEnrollment from "@/lib/swr/use-program-enrollment";
import { Button, useCopyToClipboard, useRouterStuff } from "@dub/ui";
import {
  ArrowRight,
  ChartActivity2,
  Check,
  CircleDollar,
  ColorPalette2,
  Copy,
  Gauge6,
  Gear,
  Gear2,
  GridIcon,
  Hyperlink,
  MoneyBills2,
  ShieldCheck,
  UserCheck,
  Users,
} from "@dub/ui/icons";
import { cn, currencyFormatter } from "@dub/utils";
import { Store } from "lucide-react";
import Link from "next/link";
import { useParams, usePathname } from "next/navigation";
import { ReactNode, useMemo } from "react";
import { PartnerProgramDropdown } from "./partner-program-dropdown";
import { PayoutStats } from "./payout-stats";
import { SidebarNav, SidebarNavAreas } from "./sidebar-nav";

const NAV_AREAS: SidebarNavAreas<{
  programSlug?: string;
  queryString?: string;
}> = {
  // Top-level
  default: () => ({
    showSwitcher: true,
    showNews: true,
    direction: "left",
    content: [
      {
        items: [
          {
            name: "Programs",
            icon: GridIcon,
            href: "/programs",
            exact: true,
          },
          {
            name: "Marketplace",
            icon: Store,
            href: "/marketplace",
          },
          {
            name: "Payouts",
            icon: MoneyBills2,
            href: "/payouts",
          },
          {
            name: "Settings",
            icon: Gear,
            href: "/settings",
          },
        ],
      },
    ],
  }),

  program: ({ programSlug, queryString }) => ({
    showSwitcher: true,
    content: [
      {
        items: [
          {
            name: "Overview",
            icon: Gauge6,
            href: `/programs/${programSlug}`,
            exact: true,
          },
          {
            name: "Analytics",
            icon: ChartActivity2,
            href: `/programs/${programSlug}/analytics${queryString}`,
          },
          {
            name: "Sales",
            icon: CircleDollar,
            href: `/programs/${programSlug}/sales${queryString}`,
          },
          {
            name: "Links",
            icon: Hyperlink,
            href: `/programs/${programSlug}/links`,
          },
          {
            name: "Resources",
            icon: ColorPalette2,
            href: `/programs/${programSlug}/resources`,
          },
        ],
      },
    ],
  }),

  partnerSettings: () => ({
    title: "Settings",
    backHref: "/programs",
    content: [
      {
        name: "Partner",
        items: [
          {
            name: "General",
            icon: Gear,
            href: "/settings",
            exact: true,
          },
          {
<<<<<<< HEAD
=======
            name: "Payouts",
            icon: MoneyBills2,
            href: "/settings/payouts",
          },
          {
>>>>>>> 76b79b31
            name: "People",
            icon: Users,
            href: "/settings/people",
          },
        ],
      },
    ],
  }),

  // User settings
  userSettings: () => ({
    title: "Settings",
    backHref: "/programs",
    content: [
      {
        name: "Account",
        items: [
          {
            name: "General",
            icon: Gear2,
            href: "/account/settings",
            exact: true,
          },
          {
            name: "Security",
            icon: ShieldCheck,
            href: "/account/settings/security",
          },
        ],
      },
    ],
  }),
};

export function PartnersSidebarNav({
  toolContent,
  newsContent,
}: {
  toolContent?: ReactNode;
  newsContent?: ReactNode;
}) {
  const { programSlug } = useParams() as {
    programSlug?: string;
  };
  const pathname = usePathname();
  const { getQueryString } = useRouterStuff();

  const currentArea = useMemo(() => {
    return pathname.startsWith("/account/settings")
      ? "userSettings"
      : pathname.startsWith("/settings")
        ? "partnerSettings"
        : pathname.startsWith(`/programs/${programSlug}`)
          ? "program"
          : "default";
  }, [pathname, programSlug]);

  return (
    <SidebarNav
      areas={NAV_AREAS}
      currentArea={currentArea}
      data={{
        programSlug: programSlug || "",
        queryString: getQueryString(),
      }}
      toolContent={toolContent}
      newsContent={newsContent}
      switcher={<PartnerProgramDropdown />}
      bottom={programSlug ? <ProgramInfo /> : <PayoutStats />}
    />
  );
}

function ProgramInfo() {
  const { programSlug } = useParams() as {
    programSlug?: string;
  };

  const { programEnrollment } = useProgramEnrollment();

  const [copied, copyToClipboard] = useCopyToClipboard();

  const { data: analytics, loading } = usePartnerAnalytics();

  const items = [
    {
      icon: UserCheck,
      href: `/programs/${programSlug}/analytics?event=leads&interval=all`,
      label: "Signups",
      value: analytics?.leads,
    },
    {
      icon: MoneyBills2,
      href: `/programs/${programSlug}/sales?interval=all`,
      label: "Earnings",
      value: `${currencyFormatter((analytics?.earnings || 0) / 100)}`,
    },
  ];

  return programEnrollment ? (
    <div className="animate-fade-in grid gap-6 border-t border-neutral-300/80 px-3 py-5 text-xs leading-none">
      <div>
        <div className="text-neutral-500">My link</div>
        <div className="mt-2 flex items-center gap-1">
          <div className="flex h-7 grow items-center rounded-md bg-black/5 px-2 text-neutral-800">
            {programEnrollment.link?.shortLink.replace("https://", "")}
          </div>
          <Button
            className="h-7 w-fit px-2"
            icon={
              <div className="relative size-4">
                <div
                  className={cn(
                    "absolute inset-0 transition-[transform,opacity]",
                    copied && "translate-y-1 opacity-0",
                  )}
                >
                  <Copy className="size-4" />
                </div>
                <div
                  className={cn(
                    "absolute inset-0 transition-[transform,opacity]",
                    !copied && "translate-y-1 opacity-0",
                  )}
                >
                  <Check className="size-4" />
                </div>
              </div>
            }
            disabled={!programEnrollment.link?.shortLink}
            onClick={() =>
              programEnrollment.link?.shortLink &&
              copyToClipboard(programEnrollment.link?.shortLink)
            }
          />
        </div>
      </div>
      <div>
        <div className="text-neutral-500">Performance</div>
        <div className="mt-2 grid grid-cols-2 gap-2">
          {items.map(({ href, icon: Icon, label, value }, index) => (
            <Link
              key={index}
              href={href}
              className="group relative flex flex-col justify-between gap-3 rounded-lg bg-black/5 p-2 transition-colors hover:bg-black/10"
            >
              <ArrowRight className="absolute right-2 top-2 size-3.5 -rotate-45 text-neutral-400 opacity-0 transition-opacity group-hover:opacity-100" />
              <Icon className="size-3.5 text-gray-600" />
              <div>
                <p className="text-xs text-gray-600">{label}</p>
                {loading ? (
                  <div className="mt-1 h-4 w-10 animate-pulse rounded-md bg-gray-300" />
                ) : (
                  <p className="text-sm font-medium text-gray-800">{value}</p>
                )}
              </div>
            </Link>
          ))}
        </div>
      </div>
    </div>
  ) : null;
}<|MERGE_RESOLUTION|>--- conflicted
+++ resolved
@@ -17,6 +17,7 @@
   Hyperlink,
   MoneyBills2,
   ShieldCheck,
+  User,
   UserCheck,
   Users,
 } from "@dub/ui/icons";
@@ -53,11 +54,6 @@
             href: "/marketplace",
           },
           {
-            name: "Payouts",
-            icon: MoneyBills2,
-            href: "/payouts",
-          },
-          {
             name: "Settings",
             icon: Gear,
             href: "/settings",
@@ -111,20 +107,17 @@
         name: "Partner",
         items: [
           {
-            name: "General",
-            icon: Gear,
+            name: "Profile",
+            icon: User,
             href: "/settings",
             exact: true,
           },
           {
-<<<<<<< HEAD
-=======
             name: "Payouts",
             icon: MoneyBills2,
             href: "/settings/payouts",
           },
           {
->>>>>>> 76b79b31
             name: "People",
             icon: Users,
             href: "/settings/people",
