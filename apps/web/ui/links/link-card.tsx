--- conflicted
+++ resolved
@@ -286,13 +286,8 @@
     <li
       ref={linkRef}
       className={cn(
-<<<<<<< HEAD
-        "relative rounded-lg border bg-white p-3 pr-1 transition-all hover:shadow sm:p-4",
-        selected ? "border-black" : "border-gray-200",
-=======
         "relative rounded-lg border border-gray-200 bg-white p-3 pr-1 ring-2 ring-gray-50 transition-all sm:p-4",
         selected && "ring-black",
->>>>>>> a2ffc459
       )}
     >
       {isVisible && (
