--- conflicted
+++ resolved
@@ -63,11 +63,7 @@
           {showClearButton && <ClearButton />}
         </div>
         <div className="hidden lg:block">
-<<<<<<< HEAD
-          {/* <SearchBox searchInputRef={searchInputRef} /> */}
-=======
           <InputSearchBox />
->>>>>>> a2ffc459
         </div>
       </div>
       <DomainsFilter />
@@ -105,75 +101,6 @@
   );
 };
 
-<<<<<<< HEAD
-export const SearchBox = () => {
-  const searchInputRef = useRef<HTMLInputElement>(null);
-  const searchParams = useSearchParams();
-  const { queryParams } = useRouterStuff();
-  const debounced = useDebouncedCallback((value) => {
-    queryParams({
-      set: {
-        search: value,
-      },
-      del: "page",
-    });
-  }, 500);
-  const { isValidating } = useLinks();
-
-  const onKeyDown = useCallback((e: KeyboardEvent) => {
-    const target = e.target as HTMLElement;
-    // only focus on filter input when:
-    // - user is not typing in an input or textarea
-    // - there is no existing modal backdrop (i.e. no other modal is open)
-    if (
-      e.key === "/" &&
-      target.tagName !== "INPUT" &&
-      target.tagName !== "TEXTAREA"
-    ) {
-      e.preventDefault();
-      searchInputRef.current?.focus();
-    }
-  }, []);
-
-  useEffect(() => {
-    document.addEventListener("keydown", onKeyDown);
-    return () => document.removeEventListener("keydown", onKeyDown);
-  }, [onKeyDown]);
-
-  const searchValue = searchInputRef.current?.value ?? "";
-
-  return (
-    <div className="relative">
-      <div className="pointer-events-none absolute inset-y-0 left-0 flex items-center pl-4">
-        {isValidating && searchValue.length > 0 ? (
-          <LoadingSpinner className="h-4 w-4" />
-        ) : (
-          <Search className="h-4 w-4 text-gray-400" />
-        )}
-      </div>
-      <input
-        ref={searchInputRef}
-        type="text"
-        className="peer h-10 w-full rounded-md border border-gray-200 px-10 text-black outline-none transition-all placeholder:text-gray-400 focus:border-gray-500 focus:ring-4 focus:ring-gray-200 sm:text-sm"
-        placeholder="Search..."
-        defaultValue={searchParams?.get("search") || ""}
-        onChange={(e) => {
-          debounced(e.target.value);
-        }}
-      />
-      {searchValue.length > 0 && (
-        <button
-          onClick={() => {
-            if (searchInputRef.current) searchInputRef.current.value = "";
-            queryParams({ del: "search" });
-          }}
-          className="pointer-events-auto absolute inset-y-0 right-0 flex items-center pr-4 lg:hidden"
-        >
-          <XCircle className="h-4 w-4 text-gray-600" />
-        </button>
-      )}
-    </div>
-=======
 export const InputSearchBox = () => {
   const { isValidating } = useLinks();
 
@@ -182,7 +109,6 @@
       loading={isValidating}
       inputClassName="text-base sm:text-sm"
     />
->>>>>>> a2ffc459
   );
 };
 
