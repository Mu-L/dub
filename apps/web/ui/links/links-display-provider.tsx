--- conflicted
+++ resolved
@@ -17,94 +17,6 @@
   useMemo,
   useState,
 } from "react";
-<<<<<<< HEAD
-
-export const linkViewModes = ["cards", "rows"] as const;
-
-export type LinksViewMode = (typeof linkViewModes)[number];
-
-export const sortOptions = [
-  {
-    display: "Date created",
-    slug: "createdAt",
-  },
-  {
-    display: "Total clicks",
-    slug: "clicks",
-  },
-  {
-    display: "Last clicked",
-    slug: "lastClicked",
-  },
-  {
-    display: "Total sales",
-    slug: "saleAmount",
-  },
-] as const;
-
-export type LinksSortSlug = (typeof sortOptions)[number]["slug"];
-
-export const linkDisplayPropertyIds = [
-  "icon",
-  "link",
-  "url",
-  "title",
-  "description",
-  "createdAt",
-  "user",
-  "tags",
-  "analytics",
-] as const;
-
-export const linkDisplayProperties: {
-  id: LinkDisplayProperty;
-  label: string;
-  switch?: LinkDisplayProperty;
-  mobile?: boolean;
-}[] = [
-  { id: "link", label: "Short link", switch: "title" },
-  { id: "url", label: "Destination URL", switch: "description" },
-  { id: "title", label: "Title", switch: "link" },
-  { id: "description", label: "Description", switch: "url" },
-  { id: "createdAt", label: "Created Date", mobile: false },
-  { id: "user", label: "Creator", mobile: false },
-  { id: "tags", label: "Tags" },
-  { id: "analytics", label: "Analytics" },
-];
-
-export type LinkDisplayProperty = (typeof linkDisplayPropertyIds)[number];
-
-export const defaultDisplayProperties: LinkDisplayProperty[] = [
-  "icon",
-  "link",
-  "url",
-  "createdAt",
-  "user",
-  "tags",
-  "analytics",
-];
-
-export function useLinksDisplayOption<T>(
-  key: string,
-  parsePersisted: (value: T) => T,
-  defaultValue: T,
-  overrideValue?: T,
-) {
-  const [valuePersisted, setValuePersisted] = useLocalStorage<T>(
-    `links-display-${key}`,
-    defaultValue,
-  );
-  const [value, setValue] = useState(overrideValue ?? valuePersisted);
-
-  return {
-    value,
-    setValue,
-    valuePersisted,
-    setValuePersisted,
-    persist: () => setValuePersisted(value),
-    reset: () => setValue(parsePersisted(valuePersisted)),
-  };
-=======
 import { z } from "zod";
 
 type LinksDisplayKey = keyof z.infer<typeof linksDisplaySchema>;
@@ -124,7 +36,6 @@
   const [value, setValue] = useState(overrideValue ?? persisted[key]);
 
   return [value, setValue, () => setValue(persisted[key])];
->>>>>>> 873aa274
 }
 
 export const LinksDisplayContext = createContext<{
