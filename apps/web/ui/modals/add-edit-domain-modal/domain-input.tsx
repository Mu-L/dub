--- conflicted
+++ resolved
@@ -40,9 +40,7 @@
     [domain],
   );
 
-<<<<<<< HEAD
   const { isMobile } = useMediaQuery();
-=======
   const domainRef = useRef<HTMLInputElement>(null);
   const subdomainRef = useRef<HTMLInputElement>(null);
 
@@ -51,7 +49,6 @@
       subdomainRef.current?.focus();
     }
   }, [domainType]);
->>>>>>> 1cdaca9f
 
   return (
     <>
