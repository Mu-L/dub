--- conflicted
+++ resolved
@@ -43,16 +43,12 @@
 import { toast } from "sonner";
 import { mutate } from "swr";
 import { z } from "zod";
-<<<<<<< HEAD
-import { RewardDiscountPartnersCard } from "../groups/reward-discount-partners-card";
-import { usePartnersUpgradeModal } from "../partners-upgrade-modal";
-=======
->>>>>>> 29707809
 import {
   InlineBadgePopover,
   InlineBadgePopoverContext,
   InlineBadgePopoverMenu,
 } from "../../shared/inline-badge-popover";
+import { RewardDiscountPartnersCard } from "../groups/reward-discount-partners-card";
 import { usePartnersUpgradeModal } from "../partners-upgrade-modal";
 import { RewardIconSquare } from "./reward-icon-square";
 import { REWARD_TYPES, RewardsLogic } from "./rewards-logic";
