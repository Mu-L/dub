--- conflicted
+++ resolved
@@ -70,7 +70,6 @@
   });
 }
 
-<<<<<<< HEAD
 type OnlinePresenceFormWithFormProps = OnlinePresenceFormProps & {
   form?: ReturnType<typeof useOnlinePresenceForm>;
 };
@@ -139,62 +138,14 @@
 
               if (result?.data?.success) onSubmitSuccessful?.();
             })}
-=======
-  const {
-    register,
-    setError,
-    getValues,
-    handleSubmit,
-    reset,
-    formState: { errors, isSubmitting, isSubmitSuccessful },
-  } = form;
-
-  const { executeAsync } = useAction(updateOnlinePresenceAction, {
-    onSuccess: (result) => {
-      if (!result?.data?.success)
-        setError("root.serverError", {
-          message: "Failed to update online presence",
-        });
-      else mutate("/api/partner-profile");
-    },
-    onError: ({ error }) => {
-      toast.error(parseActionError(error, "Failed to update online presence"));
-
-      reset(form.getValues(), { keepErrors: true });
-    },
-  });
-
-  const [domainVerificationData, setDomainVerificationData] = useState<{
-    domain: string;
-    txtRecord: string;
-  } | null>(null);
-
-  const startVerification = useOAuthVerification(variant);
-
-  return (
-    <>
-      <DomainVerificationModal
-        showDomainVerificationModal={domainVerificationData !== null}
-        setShowDomainVerificationModal={() => setDomainVerificationData(null)}
-        domain={domainVerificationData?.domain || ""}
-        txtRecord={domainVerificationData?.txtRecord || ""}
-      />
-      <FormProvider {...form}>
-        <form
-          onSubmit={handleSubmit(async (data) => {
-            const result = await executeAsync(data);
-
-            if (result?.data?.success) onSubmitSuccessful?.();
-          })}
-        >
-          <div
-            className={cn(
-              "flex w-full flex-col gap-6 text-left",
-              variant === "settings" && "gap-0 divide-y divide-neutral-200 p-5",
-            )}
->>>>>>> 26c0ab89
           >
-            <div className={cn("flex w-full flex-col gap-4 text-left")}>
+            <div
+              className={cn(
+                "flex w-full flex-col gap-6 text-left",
+                variant === "settings" &&
+                  "gap-0 divide-y divide-neutral-200 p-5",
+              )}
+            >
               <FormRow
                 variant={variant}
                 label="Website"
@@ -549,12 +500,6 @@
   button: ReactNode;
 }) {
   return (
-<<<<<<< HEAD
-    <div>
-      <label className={cn("flex flex-col gap-2")}>
-        <span className="text-sm font-medium text-neutral-800">{label}</span>
-        <div className={cn("relative")}>
-=======
     <div className={cn(variant === "settings" && "py-5")}>
       <label
         className={cn(
@@ -571,7 +516,6 @@
             variant === "settings" && "max-w-[55%] grow",
           )}
         >
->>>>>>> 26c0ab89
           {input}
           {button}
         </div>
