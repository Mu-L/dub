"use client";

import { FRAUD_RULES_BY_TYPE } from "@/lib/api/fraud/constants";
<<<<<<< HEAD
import { mutatePrefix } from "@/lib/swr/mutate";
import { FraudGroupProps } from "@/lib/types";
=======
import { FraudEventGroupProps } from "@/lib/types";
>>>>>>> ef98bb58
import { useBanPartnerModal } from "@/ui/modals/ban-partner-modal";
import { useRejectPartnerApplicationModal } from "@/ui/modals/reject-partner-application-modal";
import { X } from "@/ui/shared/icons";
import {
  Button,
  ChevronLeft,
  ChevronRight,
  Msgs,
  Sheet,
  Tooltip,
  User,
  buttonVariants,
  useKeyboardShortcut,
  useRouterStuff,
} from "@dub/ui";
import { OG_AVATAR_URL, cn, formatDateTime } from "@dub/utils";
import { useResolveFraudGroupModal } from "app/app.dub.co/(dashboard)/[slug]/(ee)/program/fraud/resolve-fraud-group-modal";
import Link from "next/link";
import { useParams } from "next/navigation";
import { Dispatch, SetStateAction } from "react";
import { CommissionsOnHoldTable } from "./commissions-on-hold-table";
import { FraudEventsTableWrapper } from "./fraud-events-tables";

interface FraudReviewSheetProps {
<<<<<<< HEAD
  fraudGroup: FraudGroupProps;
=======
  fraudEventGroup: FraudEventGroupProps;
>>>>>>> ef98bb58
  setIsOpen: Dispatch<SetStateAction<boolean>>;
  onNext?: () => void;
  onPrevious?: () => void;
}

function FraudReviewSheetContent({
  fraudGroup,
  onPrevious,
  onNext,
}: FraudReviewSheetProps) {
  const { partner, user } = fraudGroup;

  const { slug } = useParams();

  const { setShowResolveFraudGroupModal, ResolveFraudGroupModal } =
    useResolveFraudGroupModal({
      fraudGroup,
      onConfirm: async () => {
        onNext?.();
        mutatePrefix("/api/fraud/groups");
      },
    });

  const { setShowBanPartnerModal, BanPartnerModal } = useBanPartnerModal({
    partner,
    onConfirm: async () => {
      onNext?.();
      mutatePrefix("/api/fraud/groups");
    },
  });

  const {
    RejectPartnerApplicationModal,
    setShowRejectPartnerApplicationModal,
  } = useRejectPartnerApplicationModal({
    partner,
    onConfirm: async () => {
      onNext?.();
      mutatePrefix("/api/fraud/groups");
    },
  });

  // Left/right arrow keys for previous/next fraud event
  useKeyboardShortcut("ArrowRight", () => onNext?.(), { sheet: true });
  useKeyboardShortcut("ArrowLeft", () => onPrevious?.(), { sheet: true });

  // Resolve/ban/reject shortcuts
  useKeyboardShortcut("r", () => setShowResolveFraudGroupModal(true), {
    sheet: true,
  });

  useKeyboardShortcut(
    "b",
    () => {
      if (partner.status === "pending") {
        setShowRejectPartnerApplicationModal(true);
      } else {
        setShowBanPartnerModal(true);
      }
    },
    { sheet: true },
  );

  const fraudRuleInfo = FRAUD_RULES_BY_TYPE[fraudGroup.type];

  return (
    <div className="relative h-full">
      {ResolveFraudGroupModal}
      {RejectPartnerApplicationModal}
      <BanPartnerModal />
      <div
        className={cn("flex h-full flex-col transition-opacity duration-200")}
      >
        <div className="flex h-16 shrink-0 items-center justify-between border-b border-neutral-200 px-6 py-4">
          <Sheet.Title className="text-lg font-semibold">
            {fraudGroup.status === "pending"
              ? "Fraud review"
              : "Resolved fraud and risk event"}
          </Sheet.Title>

          <div className="flex items-center gap-4">
            <div className="flex items-center">
              <Button
                type="button"
                disabled={!onPrevious}
                onClick={onPrevious}
                variant="secondary"
                className="size-9 rounded-l-lg rounded-r-none p-0"
                icon={<ChevronLeft className="size-3.5" />}
              />
              <Button
                type="button"
                disabled={!onNext}
                onClick={onNext}
                variant="secondary"
                className="-ml-px size-9 rounded-l-none rounded-r-lg p-0"
                icon={<ChevronRight className="size-3.5" />}
              />
            </div>
            <Sheet.Close asChild>
              <Button
                variant="outline"
                icon={<X className="size-5" />}
                className="h-auto w-fit p-1"
              />
            </Sheet.Close>
          </div>
        </div>

        <div className="min-h-0 grow overflow-y-auto">
          <div className="flex flex-col gap-6 p-6">
            {/* Partner details */}
            <div className="bg-bg-muted border-border-subtle flex items-center justify-between gap-3 rounded-xl border px-4 py-3">
              <div className="flex min-w-0 items-center gap-3">
                <img
                  src={partner.image || `${OG_AVATAR_URL}${partner.name}`}
                  alt={partner.name}
                  className="size-10 rounded-full"
                />
                <div className="flex min-w-0 flex-col">
                  <span className="text-content-emphasis truncate text-sm font-semibold">
                    {partner.name}
                  </span>
                  <span className="text-content-subtle truncate text-xs font-medium">
                    {partner.email}
                  </span>
                </div>
              </div>

              <div className="flex items-center gap-2">
                <Link
                  href={`/${slug}/program/messages/${partner.id}`}
                  target="_blank"
                  className={cn(
                    buttonVariants({ variant: "secondary" }),
                    "flex h-8 items-center gap-2 whitespace-nowrap rounded-lg border px-3 text-sm font-medium",
                  )}
                >
                  <Msgs className="size-4 shrink-0" />
                  <span className="hidden sm:inline">Message</span>
                </Link>

                <Link
                  href={`/${slug}/program/partners/${partner.id}`}
                  target="_blank"
                  className={cn(
                    buttonVariants({ variant: "secondary" }),
                    "flex h-8 items-center gap-2 whitespace-nowrap rounded-lg border px-3 text-sm font-medium",
                  )}
                >
                  <User className="size-4 shrink-0" />
                  <span className="hidden sm:inline">View profile</span>
                </Link>
              </div>
            </div>

            <div className="border-border-subtle flex flex-col gap-4 rounded-xl border p-4">
              <div className="flex flex-col">
                <span className="text-content-default text-sm font-semibold">
                  {fraudRuleInfo.name}
                </span>
                <span className="text-content-subtle text-xs font-normal">
                  {fraudRuleInfo.description}
                </span>
              </div>

              <FraudEventsTableWrapper fraudGroup={fraudGroup} />
            </div>

            {fraudGroup.status === "pending" && (
              <div>
                <h3 className="text-content-emphasis mb-4 font-semibold">
                  Commissions on hold
                </h3>
                <CommissionsOnHoldTable fraudGroup={fraudGroup} />
              </div>
            )}

            {fraudGroup.status === "resolved" && (
              <div>
                <h3 className="text-content-emphasis mb-4 font-semibold">
                  Decision
                </h3>

                <div
                  className={cn(
                    "flex gap-3",
                    fraudGroup.resolutionReason
                      ? "items-start"
                      : "items-center",
                  )}
                >
                  <Tooltip
                    content={
                      <div className="flex flex-col gap-1 p-2.5">
                        {user && (
                          <div className="flex flex-col gap-2">
                            <img
                              src={user.image || `${OG_AVATAR_URL}${user.id}`}
                              alt={user.name ?? user.email ?? user.id}
                              className="size-6 shrink-0 rounded-full"
                            />
                            <p className="text-sm font-medium">{user.name}</p>
                          </div>
                        )}

                        <div className="text-xs text-neutral-500">
                          Resolved by{" "}
                          <span className="font-medium text-neutral-700">
                            {fraudGroup.resolvedAt
                              ? formatDateTime(fraudGroup.resolvedAt)
                              : "Unknown"}
                          </span>
                        </div>
                      </div>
                    }
                  >
                    {user && (
                      <img
                        src={user.image || `${OG_AVATAR_URL}${user.id}`}
                        alt={user.name ?? user.email ?? user.id}
                        className="size-5 shrink-0 rounded-full"
                      />
                    )}
                  </Tooltip>

                  <div className="flex flex-col gap-1">
                    {fraudGroup.resolvedAt && (
                      <span className="text-sm font-medium text-neutral-600">
                        {fraudGroup.resolvedAt
                          ? formatDateTime(fraudGroup.resolvedAt)
                          : "-"}
                      </span>
                    )}

                    {fraudGroup.resolutionReason && (
                      <span className="text-content-subtle text-sm font-medium">
                        {fraudGroup.resolutionReason}
                      </span>
                    )}
                  </div>
                </div>
              </div>
            )}
          </div>
        </div>

        {fraudGroup.status === "pending" && (
          <div className="flex flex-col justify-end">
            <div className="border-border-subtle flex items-center justify-end gap-2 border-t px-5 py-4">
              <Button
                type="button"
                variant="secondary"
                text="Resolve event"
                shortcut="R"
                onClick={() => setShowResolveFraudGroupModal(true)}
                className="h-8 w-fit rounded-lg"
              />

              {partner.status === "pending" ? (
                <Button
                  type="button"
                  text="Reject application"
                  shortcut="B"
                  variant="danger"
                  onClick={() => setShowRejectPartnerApplicationModal(true)}
                  className="h-8 w-fit rounded-lg"
                />
              ) : (
                <Button
                  type="button"
                  text="Ban partner"
                  shortcut="B"
                  variant="danger"
                  onClick={() => setShowBanPartnerModal(true)}
                  className="h-8 w-fit rounded-lg"
                />
              )}
            </div>
          </div>
        )}
      </div>
    </div>
  );
}

export function FraudReviewSheet({
  isOpen,
  nested,
  ...rest
}: FraudReviewSheetProps & {
  isOpen: boolean;
  nested?: boolean;
}) {
  const { queryParams } = useRouterStuff();

  const handleOpenChange = (open: boolean) => {
    // Only update if the value actually changed
    if (open === isOpen) return;

    rest.setIsOpen(open);

    // Clear the groupId from URL when closing
    if (!open) {
      queryParams({ del: "groupId", scroll: false });
    }
  };

  return (
    <Sheet
      open={isOpen}
      onOpenChange={handleOpenChange}
      nested={nested}
      contentProps={{
        className: "[--sheet-width:940px]",
      }}
    >
      <FraudReviewSheetContent {...rest} />
    </Sheet>
  );
}<|MERGE_RESOLUTION|>--- conflicted
+++ resolved
@@ -1,12 +1,8 @@
 "use client";
 
 import { FRAUD_RULES_BY_TYPE } from "@/lib/api/fraud/constants";
-<<<<<<< HEAD
 import { mutatePrefix } from "@/lib/swr/mutate";
 import { FraudGroupProps } from "@/lib/types";
-=======
-import { FraudEventGroupProps } from "@/lib/types";
->>>>>>> ef98bb58
 import { useBanPartnerModal } from "@/ui/modals/ban-partner-modal";
 import { useRejectPartnerApplicationModal } from "@/ui/modals/reject-partner-application-modal";
 import { X } from "@/ui/shared/icons";
@@ -31,11 +27,7 @@
 import { FraudEventsTableWrapper } from "./fraud-events-tables";
 
 interface FraudReviewSheetProps {
-<<<<<<< HEAD
   fraudGroup: FraudGroupProps;
-=======
-  fraudEventGroup: FraudEventGroupProps;
->>>>>>> ef98bb58
   setIsOpen: Dispatch<SetStateAction<boolean>>;
   onNext?: () => void;
   onPrevious?: () => void;
