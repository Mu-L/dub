--- conflicted
+++ resolved
@@ -81,11 +81,7 @@
   );
 
   return status === "approved" ? (
-<<<<<<< HEAD
-    <Link href={`/${partnerId}/${program.slug}`}>{card}</Link>
-=======
     <Link href={`/programs/${program.slug}`}>{card}</Link>
->>>>>>> e5a51dfb
   ) : (
     card
   );
