"use client";

import { createDiscountAction } from "@/lib/actions/partners/create-discount";
import { deleteDiscountAction } from "@/lib/actions/partners/delete-discount";
import { updateDiscountAction } from "@/lib/actions/partners/update-discount";
import { handleMoneyInputChange, handleMoneyKeyDown } from "@/lib/form-utils";
import useGroup from "@/lib/swr/use-group";
import useProgram from "@/lib/swr/use-program";
import useWorkspace from "@/lib/swr/use-workspace";
import { DiscountProps } from "@/lib/types";
import { createDiscountSchema } from "@/lib/zod/schemas/discount";
import { RECURRING_MAX_DURATIONS } from "@/lib/zod/schemas/misc";
import { X } from "@/ui/shared/icons";
import { AnimatedSizeContainer, Button, CircleCheckFill, Sheet } from "@dub/ui";
import { cn, pluralize } from "@dub/utils";
import { BadgePercent } from "lucide-react";
import { useAction } from "next-safe-action/hooks";
import { Dispatch, SetStateAction, useRef, useState } from "react";
import { useForm } from "react-hook-form";
import { toast } from "sonner";
import { mutate } from "swr";
import { z } from "zod";
<<<<<<< HEAD
import { DiscountPartnersTable } from "./discount-partners-table";
import { ProgramRewardDescription } from "./program-reward-description";
=======
>>>>>>> 7e553fe4
import {
  ProgramSheetAccordion,
  ProgramSheetAccordionContent,
  ProgramSheetAccordionItem,
  ProgramSheetAccordionTrigger,
} from "./program-sheet-accordion";

interface DiscountSheetProps {
  setIsOpen: Dispatch<SetStateAction<boolean>>;
  discount?: DiscountProps;
  defaultDiscountValues?: DiscountProps;
}

type FormData = z.infer<typeof createDiscountSchema>;

const discountTypes = [
  {
    label: "One-off",
    description: "Offer a one-time discount",
    recurring: false,
  },
  {
    label: "Recurring",
    description: "Offer an ongoing discount",
    recurring: true,
  },
] as const;

const couponTypes = [
  {
    label: "New coupon",
    description: "Create a new coupon",
    useExisting: false,
  },
  {
    label: "Existing coupon",
    description: "Use an existing coupon",
    useExisting: true,
  },
] as const;

function DiscountSheetContent({
  setIsOpen,
  discount,
  defaultDiscountValues,
}: DiscountSheetProps) {
  const formRef = useRef<HTMLFormElement>(null);
  const { mutate: mutateProgram } = useProgram();
<<<<<<< HEAD
  const { id: workspaceId, defaultProgramId } = useWorkspace();
=======
  const { group, mutateGroup } = useGroup();

  const defaultValuesSource = discount || defaultDiscountValues;
>>>>>>> 7e553fe4

  const [isRecurring, setIsRecurring] = useState(
    defaultValuesSource ? defaultValuesSource.maxDuration !== 0 : false,
  );

  const [useExistingCoupon, setUseExistingCoupon] = useState(
    Boolean(discount?.couponId),
  );

  const [accordionValues, setAccordionValues] = useState<string[]>([
    "discount-type",
    "discount-details",
    "stripe-coupon-details",
  ]);

  const {
    register,
    handleSubmit,
    watch,
    setValue,
    formState: { errors },
  } = useForm<FormData>({
    defaultValues: {
      amount:
        defaultValuesSource?.type === "flat"
          ? defaultValuesSource.amount / 100
          : defaultValuesSource?.amount,
      type: defaultValuesSource?.type || "percentage",
      maxDuration:
        defaultValuesSource?.maxDuration === null
          ? Infinity
          : defaultValuesSource?.maxDuration || 0,
      couponId: defaultValuesSource?.couponId || "",
      couponTestId: defaultValuesSource?.couponTestId || "",
    },
  });

  const [type, amount] = watch(["type", "amount"]);

  const { executeAsync: createDiscount, isPending: isCreating } = useAction(
    createDiscountAction,
    {
      onSuccess: async () => {
        setIsOpen(false);
        toast.success("Discount created!");
        await mutateProgram();
        await mutateGroup();
      },
      onError({ error }) {
        toast.error(error.serverError);
      },
    },
  );

  const { executeAsync: updateDiscount, isPending: isUpdating } = useAction(
    updateDiscountAction,
    {
      onSuccess: async () => {
        setIsOpen(false);
        toast.success("Discount updated!");
        await mutateProgram();
        await mutateGroup();
      },
      onError({ error }) {
        toast.error(error.serverError);
      },
    },
  );

  const { executeAsync: deleteDiscount, isPending: isDeleting } = useAction(
    deleteDiscountAction,
    {
      onSuccess: async () => {
        setIsOpen(false);
        toast.success("Discount deleted!");
        await mutate(`/api/programs/${defaultProgramId}`);
        await mutateGroup();
      },
      onError({ error }) {
        toast.error(error.serverError);
      },
    },
  );

  const onSubmit = async (data: FormData) => {
    if (!workspaceId || !defaultProgramId || !group) {
      return;
    }

<<<<<<< HEAD
    if (!discount) {
      await createDiscount({
        ...data,
        workspaceId,
        includedPartnerIds: isDefault ? null : includedPartnerIds,
        excludedPartnerIds: isDefault ? excludedPartnerIds : null,
        amount: data.type === "flat" ? data.amount * 100 : data.amount || 0,
        maxDuration:
          Number(data.maxDuration) === Infinity ? null : data.maxDuration,
        isDefault: isDefault || false,
=======
    const payload = {
      ...data,
      workspaceId,
      amount: data.type === "flat" ? data.amount * 100 : data.amount || 0,
      maxDuration:
        Number(data.maxDuration) === Infinity ? null : data.maxDuration,
    };

    if (!discount) {
      await createDiscount({
        ...payload,
        groupId: group.id,
>>>>>>> 7e553fe4
      });
    } else {
      await updateDiscount({
        workspaceId,
        discountId: discount.id,
        includedPartnerIds: isDefault ? null : includedPartnerIds,
        excludedPartnerIds: isDefault ? excludedPartnerIds : null,
      });
    }
  };

  const onDelete = async () => {
    if (!workspaceId || !defaultProgramId || !discount) {
      return;
    }

    if (!confirm("Are you sure you want to delete this discount?")) {
      return;
    }

    await deleteDiscount({
      workspaceId,
      discountId: discount.id,
    });
  };

  return (
    <>
      <form
        ref={formRef}
        onSubmit={handleSubmit(onSubmit)}
        className="flex h-full flex-col"
      >
        <div className="flex h-16 items-center justify-between border-b border-neutral-200 px-6 py-4">
          <Sheet.Title className="text-lg font-semibold">
            {discount ? "Edit" : "Create"} discount
          </Sheet.Title>
          <Sheet.Close asChild>
            <Button
              variant="outline"
              icon={<X className="size-5" />}
              className="h-auto w-fit p-1"
            />
          </Sheet.Close>
        </div>

        <div className="flex-1 overflow-y-auto p-6">
          <ProgramSheetAccordion
            type="multiple"
            value={accordionValues}
            onValueChange={setAccordionValues}
          >
            {!discount && (
              <ProgramSheetAccordionItem value="discount-type">
                <ProgramSheetAccordionTrigger>
                  Discount Type
                </ProgramSheetAccordionTrigger>
                <ProgramSheetAccordionContent>
                  <div className="space-y-4">
                    <p className="text-sm text-neutral-600">
                      Set how the discount will be applied
                    </p>
                    <div className="-m-1">
                      <AnimatedSizeContainer
                        height
                        transition={{ ease: "easeInOut", duration: 0.2 }}
                      >
                        <div className="p-1">
                          <div
                            className={cn(
                              "space-y-4 transition-opacity duration-200",
                            )}
                            aria-hidden={!isRecurring}
                            {...{
                              inert: !isRecurring,
                            }}
                          >
                            <div className="grid grid-cols-1 gap-3 lg:grid-cols-2">
                              {discountTypes.map(
                                ({ label, description, recurring }) => {
                                  const isSelected = isRecurring === recurring;

                                  return (
                                    <label
                                      key={label}
                                      className={cn(
                                        "relative flex w-full cursor-pointer items-start gap-0.5 rounded-md border border-neutral-200 bg-white p-3 text-neutral-600 hover:bg-neutral-50",
                                        "transition-all duration-150",
                                        isSelected &&
                                          "border-black bg-neutral-50 text-neutral-900 ring-1 ring-black",
                                      )}
                                    >
                                      <input
                                        type="radio"
                                        value={label}
                                        className="hidden"
                                        checked={isSelected}
                                        onChange={(e) => {
                                          if (e.target.checked) {
                                            setIsRecurring(recurring);
                                            setValue(
                                              "maxDuration",
                                              recurring ? 3 : 0,
                                            );
                                          }
                                        }}
                                      />
                                      <div className="flex grow flex-col text-sm">
                                        <span className="font-medium">
                                          {label}
                                        </span>
                                        <span>{description}</span>
                                      </div>
                                      <CircleCheckFill
                                        className={cn(
                                          "-mr-px -mt-px flex size-4 scale-75 items-center justify-center rounded-full opacity-0 transition-[transform,opacity] duration-150",
                                          isSelected && "scale-100 opacity-100",
                                        )}
                                      />
                                    </label>
                                  );
                                },
                              )}
                            </div>

                            {isRecurring && (
                              <div className="space-y-4">
                                <div>
                                  <label
                                    htmlFor="duration"
                                    className="text-sm font-medium text-neutral-800"
                                  >
                                    Duration
                                  </label>
                                  <div className="relative mt-2 rounded-md shadow-sm">
                                    <select
                                      className="block w-full rounded-md border-neutral-300 text-neutral-900 focus:border-neutral-500 focus:outline-none focus:ring-neutral-500 sm:text-sm"
                                      {...register("maxDuration", {
                                        valueAsNumber: true,
                                      })}
                                    >
                                      {RECURRING_MAX_DURATIONS.filter(
                                        (v) => v !== 0,
                                      ).map((v) => (
                                        <option value={v} key={v}>
                                          {v} {pluralize("month", Number(v))}
                                        </option>
                                      ))}
                                      <option value={Infinity}>Lifetime</option>
                                    </select>
                                  </div>
                                </div>
                              </div>
                            )}
                          </div>
                        </div>
                      </AnimatedSizeContainer>
                    </div>
                  </div>
                </ProgramSheetAccordionContent>
              </ProgramSheetAccordionItem>
            )}

            {!discount && (
              <ProgramSheetAccordionItem value="discount-details">
                <ProgramSheetAccordionTrigger>
                  Discount Details
                </ProgramSheetAccordionTrigger>
                <ProgramSheetAccordionContent>
                  <div className="space-y-4">
                    <p className="text-sm text-neutral-600">
                      Set the discount amount and configuration
                    </p>

                    <div>
                      <label
                        htmlFor="type"
                        className="text-sm font-medium text-neutral-800"
                      >
                        Discount model
                      </label>
                      <div className="relative mt-2 rounded-md shadow-sm">
                        <select
                          className="block w-full rounded-md border-neutral-300 text-neutral-900 focus:border-neutral-500 focus:outline-none focus:ring-neutral-500 sm:text-sm"
                          {...register("type")}
                        >
                          <option value="percentage">Percentage</option>
                          <option value="flat">Flat</option>
                        </select>
                      </div>
                    </div>

                    <div>
                      <label
                        htmlFor="amount"
                        className="text-sm font-medium text-neutral-800"
                      >
                        Amount
                      </label>
                      <div className="relative mt-2 rounded-md shadow-sm">
                        {type === "flat" && (
                          <span className="absolute inset-y-0 left-0 flex items-center pl-3 text-sm text-neutral-400">
                            $
                          </span>
                        )}
                        <input
                          className={cn(
                            "block w-full rounded-md border-neutral-300 text-neutral-900 placeholder-neutral-400 focus:border-neutral-500 focus:outline-none focus:ring-neutral-500 sm:text-sm",
                            errors.amount &&
                              "border-red-600 focus:border-red-500 focus:ring-red-600",
                            type === "flat" ? "pl-6 pr-12" : "pr-7",
                          )}
                          {...register("amount", {
                            valueAsNumber: true,
                            min: 0,
                            max: 100,
                            onChange: handleMoneyInputChange,
                            required: true,
                          })}
                          onKeyDown={handleMoneyKeyDown}
                          placeholder={"0"}
                        />
                        <span className="absolute inset-y-0 right-0 flex items-center pr-3 text-sm text-neutral-400">
                          {type === "flat" ? "USD" : "%"}
                        </span>
                      </div>
                    </div>

                    {/* Display the coupon switcher if the discount is being created */}
                    {!discount && (
                      <div>
                        <p className="text-sm text-neutral-600">
                          Create a new discount code or connect an existing one
                        </p>
                        <div className="mt-4">
                          <div className="grid grid-cols-1 gap-3 lg:grid-cols-2">
                            {couponTypes.map(
                              ({ label, description, useExisting }) => {
                                const isSelected =
                                  useExistingCoupon === useExisting;

                                return (
                                  <label
                                    key={label}
                                    className={cn(
                                      "relative flex w-full cursor-pointer items-start gap-0.5 rounded-md border border-neutral-200 bg-white p-3 text-neutral-600 hover:bg-neutral-50",
                                      "transition-all duration-150",
                                      isSelected &&
                                        "border-black bg-neutral-50 text-neutral-900 ring-1 ring-black",
                                    )}
                                  >
                                    <input
                                      type="radio"
                                      value={label}
                                      className="hidden"
                                      checked={isSelected}
                                      onChange={(e) => {
                                        if (e.target.checked) {
                                          setUseExistingCoupon(useExisting);
                                        }
                                      }}
                                    />
                                    <div className="flex grow flex-col text-sm">
                                      <span className="font-medium">
                                        {label}
                                      </span>
                                      <span>{description}</span>
                                    </div>
                                    <CircleCheckFill
                                      className={cn(
                                        "-mr-px -mt-px flex size-4 scale-75 items-center justify-center rounded-full opacity-0 transition-[transform,opacity] duration-150",
                                        isSelected && "scale-100 opacity-100",
                                      )}
                                    />
                                  </label>
                                );
                              },
                            )}
                          </div>
                        </div>
                      </div>
                    )}

                    {useExistingCoupon && (
                      <>
                        <div>
                          <label
                            htmlFor="couponId"
                            className="text-sm font-medium text-neutral-800"
                          >
                            Stripe coupon ID
                          </label>
                          <div className="relative mt-2 rounded-md shadow-sm">
                            <input
                              className={cn(
                                "block w-full rounded-md border-neutral-300 text-neutral-900 placeholder-neutral-400 focus:border-neutral-500 focus:outline-none focus:ring-neutral-500 sm:text-sm",
                                errors.couponId &&
                                  "border-red-600 pr-7 focus:border-red-500 focus:ring-red-600",
                              )}
                              {...register("couponId", {
                                required: useExistingCoupon,
                              })}
                              placeholder="XZuejd0Q"
                            />
                          </div>

                          <p className="mt-1 text-xs text-neutral-500">
                            Learn more about{" "}
                            <a
                              href="https://docs.stripe.com/billing/subscriptions/coupons"
                              target="_blank"
                              rel="noopener noreferrer"
                              className="underline"
                            >
                              Stripe coupon codes here
                            </a>
                          </p>
                        </div>

                        <div>
                          <label
                            htmlFor="couponTestId"
                            className="text-sm font-medium text-neutral-800"
                          >
                            Stripe test coupon ID (optional)
                          </label>
                          <div className="relative mt-2 rounded-md shadow-sm">
                            <input
                              className={cn(
                                "block w-full rounded-md border-neutral-300 text-neutral-900 placeholder-neutral-400 focus:border-neutral-500 focus:outline-none focus:ring-neutral-500 sm:text-sm",
                              )}
                              {...register("couponTestId")}
                              placeholder="2NMXz81x"
                            />
                          </div>
                        </div>
                      </>
                    )}
                  </div>
                </ProgramSheetAccordionContent>
              </ProgramSheetAccordionItem>
            )}

            {discount && (
              <ProgramSheetAccordionItem value="stripe-coupon-details">
                <ProgramSheetAccordionTrigger>
                  Stripe coupon
                </ProgramSheetAccordionTrigger>
                <ProgramSheetAccordionContent>
                  <div className="space-y-4">
                    <div>
                      <label
                        htmlFor="couponId"
                        className="text-sm font-medium text-neutral-800"
                      >
                        Stripe coupon ID
                      </label>
                      <div className="relative mt-2 rounded-md shadow-sm">
                        <input
                          className={cn(
                            "block w-full rounded-md border-neutral-300 text-neutral-900 placeholder-neutral-400 read-only:bg-neutral-100 read-only:text-neutral-500 focus:border-neutral-500 focus:outline-none focus:ring-neutral-500 sm:text-sm",
                          )}
                          readOnly
                          defaultValue={discount.couponId || ""}
                        />
                      </div>
                    </div>

                    {discount.couponTestId && (
                      <div>
                        <label
                          htmlFor="couponTestId"
                          className="text-sm font-medium text-neutral-800"
                        >
                          Stripe test coupon ID (optional)
                        </label>
                        <div className="relative mt-2 rounded-md shadow-sm">
                          <input
                            className={cn(
                              "block w-full rounded-md border-neutral-300 text-neutral-900 placeholder-neutral-400 read-only:bg-neutral-100 read-only:text-neutral-500 focus:border-neutral-500 focus:outline-none focus:ring-neutral-500 sm:text-sm",
                            )}
                            readOnly
                            defaultValue={discount.couponTestId || ""}
                          />
                        </div>
                      </div>
                    )}

                    <div className="space-y-3">
                      <div className="flex items-center gap-4 rounded-lg border border-neutral-200 p-4 transition-all">
                        <div className="flex size-10 items-center justify-center rounded-full border border-neutral-200 bg-white">
                          <BadgePercent className="size-4 text-neutral-600" />
                        </div>
                        <span className="items-center text-balance text-sm text-neutral-600">
                          <ProgramRewardDescription discount={discount} />
                        </span>
                      </div>
                      <p className="text-xs font-normal leading-4 text-neutral-500">
                        Discounts cannot be changed after creation, only their
                        partner eligibility.
                      </p>
                    </div>
                  </div>
<<<<<<< HEAD
                </ProgramSheetAccordionContent>
              </ProgramSheetAccordionItem>
            )}

            {!isDefault && defaultProgramId && (
              <ProgramSheetAccordionItem value="partner-eligibility">
                <ProgramSheetAccordionTrigger>
                  Partner Eligibility
                </ProgramSheetAccordionTrigger>
                <ProgramSheetAccordionContent>
                  <div className="space-y-4">
                    <DiscountPartnersTable
                      partnerIds={includedPartnerIds || []}
                      setPartnerIds={(value: string[]) => {
                        setValue("includedPartnerIds", value);
                      }}
                      discountPartners={discountPartners || []}
                      loading={isLoadingDiscountPartners}
                    />
                  </div>
                </ProgramSheetAccordionContent>
              </ProgramSheetAccordionItem>
            )}

            {isDefault && defaultProgramId && (
              <ProgramSheetAccordionItem value="partner-eligibility">
                <ProgramSheetAccordionTrigger>
                  Partner Eligibility
                </ProgramSheetAccordionTrigger>
                <ProgramSheetAccordionContent>
                  <div className="space-y-4">
                    <DiscountPartnersTable
                      partnerIds={excludedPartnerIds || []}
                      setPartnerIds={(value: string[]) => {
                        setValue("excludedPartnerIds", value);
                      }}
                      discountPartners={discountPartners || []}
                      loading={isLoadingDiscountPartners}
                      mode="exclude"
                    />
                  </div>
                </ProgramSheetAccordionContent>
              </ProgramSheetAccordionItem>
            )}
=======
                </div>
              </ProgramSheetAccordionContent>
            </ProgramSheetAccordionItem>
>>>>>>> 7e553fe4
          </ProgramSheetAccordion>
        </div>

        <div className="flex items-center justify-between border-t border-neutral-200 p-5">
          <div>
            {discount && (
              <Button
                type="button"
                variant="outline"
                text="Remove discount"
                onClick={onDelete}
                loading={isDeleting}
              />
            )}
          </div>

          <div className="flex items-center gap-2">
            <Button
              type="button"
              variant="secondary"
              onClick={() => setIsOpen(false)}
              text="Cancel"
              className="w-fit"
              disabled={isCreating || isUpdating || isDeleting}
            />

            <Button
              type="submit"
              variant="primary"
              text={discount ? "Update discount" : "Create discount"}
              className="w-fit"
              loading={isCreating || isUpdating || isDeleting}
              disabled={!discount && amount == null}
            />
          </div>
        </div>
      </form>
    </>
  );
}

export function DiscountSheet({
  isOpen,
  nested,
  ...rest
}: DiscountSheetProps & {
  isOpen: boolean;
  nested?: boolean;
}) {
  return (
    <Sheet open={isOpen} onOpenChange={rest.setIsOpen} nested={nested}>
      <DiscountSheetContent {...rest} />
    </Sheet>
  );
}

export function useDiscountSheet(
  props: { nested?: boolean } & Omit<DiscountSheetProps, "setIsOpen">,
) {
  const [isOpen, setIsOpen] = useState(false);

  return {
    DiscountSheet: (
      <DiscountSheet setIsOpen={setIsOpen} isOpen={isOpen} {...props} />
    ),
    setIsOpen,
  };
}<|MERGE_RESOLUTION|>--- conflicted
+++ resolved
@@ -20,11 +20,7 @@
 import { toast } from "sonner";
 import { mutate } from "swr";
 import { z } from "zod";
-<<<<<<< HEAD
-import { DiscountPartnersTable } from "./discount-partners-table";
 import { ProgramRewardDescription } from "./program-reward-description";
-=======
->>>>>>> 7e553fe4
 import {
   ProgramSheetAccordion,
   ProgramSheetAccordionContent,
@@ -72,14 +68,12 @@
   defaultDiscountValues,
 }: DiscountSheetProps) {
   const formRef = useRef<HTMLFormElement>(null);
+
+  const { group, mutateGroup } = useGroup();
   const { mutate: mutateProgram } = useProgram();
-<<<<<<< HEAD
   const { id: workspaceId, defaultProgramId } = useWorkspace();
-=======
-  const { group, mutateGroup } = useGroup();
 
   const defaultValuesSource = discount || defaultDiscountValues;
->>>>>>> 7e553fe4
 
   const [isRecurring, setIsRecurring] = useState(
     defaultValuesSource ? defaultValuesSource.maxDuration !== 0 : false,
@@ -169,18 +163,6 @@
       return;
     }
 
-<<<<<<< HEAD
-    if (!discount) {
-      await createDiscount({
-        ...data,
-        workspaceId,
-        includedPartnerIds: isDefault ? null : includedPartnerIds,
-        excludedPartnerIds: isDefault ? excludedPartnerIds : null,
-        amount: data.type === "flat" ? data.amount * 100 : data.amount || 0,
-        maxDuration:
-          Number(data.maxDuration) === Infinity ? null : data.maxDuration,
-        isDefault: isDefault || false,
-=======
     const payload = {
       ...data,
       workspaceId,
@@ -193,14 +175,11 @@
       await createDiscount({
         ...payload,
         groupId: group.id,
->>>>>>> 7e553fe4
       });
     } else {
       await updateDiscount({
-        workspaceId,
+        ...payload,
         discountId: discount.id,
-        includedPartnerIds: isDefault ? null : includedPartnerIds,
-        excludedPartnerIds: isDefault ? excludedPartnerIds : null,
       });
     }
   };
@@ -597,56 +576,9 @@
                       </p>
                     </div>
                   </div>
-<<<<<<< HEAD
                 </ProgramSheetAccordionContent>
               </ProgramSheetAccordionItem>
             )}
-
-            {!isDefault && defaultProgramId && (
-              <ProgramSheetAccordionItem value="partner-eligibility">
-                <ProgramSheetAccordionTrigger>
-                  Partner Eligibility
-                </ProgramSheetAccordionTrigger>
-                <ProgramSheetAccordionContent>
-                  <div className="space-y-4">
-                    <DiscountPartnersTable
-                      partnerIds={includedPartnerIds || []}
-                      setPartnerIds={(value: string[]) => {
-                        setValue("includedPartnerIds", value);
-                      }}
-                      discountPartners={discountPartners || []}
-                      loading={isLoadingDiscountPartners}
-                    />
-                  </div>
-                </ProgramSheetAccordionContent>
-              </ProgramSheetAccordionItem>
-            )}
-
-            {isDefault && defaultProgramId && (
-              <ProgramSheetAccordionItem value="partner-eligibility">
-                <ProgramSheetAccordionTrigger>
-                  Partner Eligibility
-                </ProgramSheetAccordionTrigger>
-                <ProgramSheetAccordionContent>
-                  <div className="space-y-4">
-                    <DiscountPartnersTable
-                      partnerIds={excludedPartnerIds || []}
-                      setPartnerIds={(value: string[]) => {
-                        setValue("excludedPartnerIds", value);
-                      }}
-                      discountPartners={discountPartners || []}
-                      loading={isLoadingDiscountPartners}
-                      mode="exclude"
-                    />
-                  </div>
-                </ProgramSheetAccordionContent>
-              </ProgramSheetAccordionItem>
-            )}
-=======
-                </div>
-              </ProgramSheetAccordionContent>
-            </ProgramSheetAccordionItem>
->>>>>>> 7e553fe4
           </ProgramSheetAccordion>
         </div>
 
