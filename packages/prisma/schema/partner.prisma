enum PartnerStatus {
  default
  verified
  featured
}

enum PartnerRole {
  owner
  member
}

enum PartnerProfileType {
  individual
  company
}

model Partner {
  id                           String             @id @default(cuid())
  name                         String
  companyName                  String?
  profileType                  PartnerProfileType @default(individual)
  email                        String?            @unique
  image                        String?
  description                  String?            @db.Text
  country                      String?
  status                       PartnerStatus      @default(default)
  paypalEmail                  String?            @unique
  stripeConnectId              String?            @unique
  payoutsEnabledAt             DateTime?
  minWithdrawalAmount          Int                @default(10000) // Default minimum withdrawal amount of $100
  connectPayoutsLastRemindedAt DateTime?
  createdAt                    DateTime           @default(now())
  updatedAt                    DateTime           @updatedAt
  website                      String?
  websiteTxtRecord             String?
  websiteVerifiedAt            DateTime?
  youtube                      String?
  youtubeChannelId             String?
  youtubeVerifiedAt            DateTime?
  youtubeSubscriberCount       Int                @default(0)
  youtubeVideoCount            Int                @default(0)
  youtubeViewCount             Int                @default(0)
  twitter                      String?
  twitterVerifiedAt            DateTime?
  linkedin                     String?
  linkedinVerifiedAt           DateTime?
  instagram                    String?
  instagramVerifiedAt          DateTime?
  tiktok                       String?
  tiktokVerifiedAt             DateTime?
  invoiceSettings              Json?

  programs          ProgramEnrollment[]
  users             PartnerUser[]
  invites           PartnerInvite[]
  payouts           Payout[]
  commissions       Commission[]
  bountySubmissions BountySubmission[]
}

model PartnerInvite {
  email     String
  expires   DateTime
  partnerId String
  role      PartnerRole @default(member)
  createdAt DateTime    @default(now())

  partner Partner @relation(fields: [partnerId], references: [id], onDelete: Cascade)

  @@unique([email, partnerId])
  @@index([partnerId])
}

model PartnerUser {
  id        String      @id @default(cuid())
  role      PartnerRole @default(member)
  userId    String
  partnerId String
  createdAt DateTime    @default(now())
  updatedAt DateTime    @updatedAt

  user    User    @relation(fields: [userId], references: [id], onDelete: Cascade)
  partner Partner @relation(fields: [partnerId], references: [id], onDelete: Cascade)

  notificationPreferences PartnerNotificationPreferences?

  @@unique([userId, partnerId])
  @@index([partnerId])
}

model PartnerNotificationPreferences {
  id            String @id @default(cuid())
  partnerUserId String @unique

  commissionCreated   Boolean @default(true)
  applicationApproved Boolean @default(true)

  partnerUser PartnerUser @relation(fields: [partnerUserId], references: [id], onDelete: Cascade)
}

<<<<<<< HEAD
// TODO: Copy the full tab from https://github.com/dubinc/dub/pull/2735
model PartnerGroup {
  id            String        @id @default(cuid())
=======
model PartnerGroup {
  id            String   @id @default(cuid())
>>>>>>> e58e16ee
  programId     String
  name          String
  slug          String
  color         String?
<<<<<<< HEAD
  clickRewardId String?       @unique
  leadRewardId  String?       @unique
  saleRewardId  String?       @unique
  discountId    String?       @unique
  createdAt     DateTime      @default(now())
  updatedAt     DateTime      @updatedAt
  bounties      BountyGroup[]
=======
  clickRewardId String?  @unique
  leadRewardId  String?  @unique
  saleRewardId  String?  @unique
  discountId    String?  @unique
  createdAt     DateTime @default(now())
  updatedAt     DateTime @updatedAt

  program      Program              @relation(fields: [programId], references: [id], onDelete: Cascade)
  clickReward  Reward?              @relation("ClickReward", fields: [clickRewardId], references: [id])
  leadReward   Reward?              @relation("LeadReward", fields: [leadRewardId], references: [id])
  saleReward   Reward?              @relation("SaleReward", fields: [saleRewardId], references: [id])
  discount     Discount?            @relation(fields: [discountId], references: [id])
  partners     ProgramEnrollment[]
  applications ProgramApplication[]
>>>>>>> e58e16ee

  @@unique([programId, slug])
}<|MERGE_RESOLUTION|>--- conflicted
+++ resolved
@@ -98,27 +98,12 @@
   partnerUser PartnerUser @relation(fields: [partnerUserId], references: [id], onDelete: Cascade)
 }
 
-<<<<<<< HEAD
-// TODO: Copy the full tab from https://github.com/dubinc/dub/pull/2735
-model PartnerGroup {
-  id            String        @id @default(cuid())
-=======
 model PartnerGroup {
   id            String   @id @default(cuid())
->>>>>>> e58e16ee
   programId     String
   name          String
   slug          String
   color         String?
-<<<<<<< HEAD
-  clickRewardId String?       @unique
-  leadRewardId  String?       @unique
-  saleRewardId  String?       @unique
-  discountId    String?       @unique
-  createdAt     DateTime      @default(now())
-  updatedAt     DateTime      @updatedAt
-  bounties      BountyGroup[]
-=======
   clickRewardId String?  @unique
   leadRewardId  String?  @unique
   saleRewardId  String?  @unique
@@ -133,7 +118,6 @@
   discount     Discount?            @relation(fields: [discountId], references: [id])
   partners     ProgramEnrollment[]
   applications ProgramApplication[]
->>>>>>> e58e16ee
 
   @@unique([programId, slug])
 }