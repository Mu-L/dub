enum PartnerStatus {
  default
  verified
  featured
}

enum PartnerRole {
  owner
  member
}

model Partner {
  id              String        @id @default(cuid())
  name            String
  email           String?       @unique
  image           String?
  bio             String?       @db.LongText
  country         String?
  status          PartnerStatus @default(default)
  stripeConnectId String?       @unique
<<<<<<< HEAD
=======
  payoutsEnabled  Boolean       @default(false)
>>>>>>> 76b79b31
  createdAt       DateTime      @default(now())
  updatedAt       DateTime      @updatedAt
  dotsUserId      String?       @unique // TODO: Remove this column

  programs     ProgramEnrollment[]
  applications ProgramApplication[]
  users        PartnerUser[]
  invites      PartnerInvite[]
  payouts      Payout[]
  sales        Sale[]
}

model PartnerUser {
  id        String      @id @default(cuid())
  role      PartnerRole @default(member)
  userId    String
  partnerId String
  createdAt DateTime    @default(now())
  updatedAt DateTime    @updatedAt

  user    User    @relation(fields: [userId], references: [id], onDelete: Cascade)
  partner Partner @relation(fields: [partnerId], references: [id], onDelete: Cascade)

  @@unique([userId, partnerId])
  @@index([partnerId])
}

model PartnerInvite {
  email     String
  expires   DateTime
  partnerId String
  role      PartnerRole @default(member)
  createdAt DateTime    @default(now())

  partner Partner @relation(fields: [partnerId], references: [id], onDelete: Cascade)

  @@unique([email, partnerId])
  @@index([partnerId])
}<|MERGE_RESOLUTION|>--- conflicted
+++ resolved
@@ -18,10 +18,7 @@
   country         String?
   status          PartnerStatus @default(default)
   stripeConnectId String?       @unique
-<<<<<<< HEAD
-=======
   payoutsEnabled  Boolean       @default(false)
->>>>>>> 76b79b31
   createdAt       DateTime      @default(now())
   updatedAt       DateTime      @updatedAt
   dotsUserId      String?       @unique // TODO: Remove this column
