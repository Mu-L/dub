--- conflicted
+++ resolved
@@ -41,27 +41,16 @@
   allowedHostnames Json?
   publishableKey   String? @unique // for the client-side publishable key
 
-<<<<<<< HEAD
-  conversionEnabled Boolean @default(false) // Whether to enable conversion tracking for links by default
-  webhookEnabled    Boolean @default(false)
-  ssoEnabled        Boolean @default(false) // TODO: this is not used
-  dotLinkClaimed    Boolean @default(false)
-  ssoEmailDomain    String? @unique
-  fasterAchPayouts  Boolean @default(false)
-
-  createdAt        DateTime @default(now())
-  updatedAt        DateTime @updatedAt
-  usageLastChecked DateTime @default(now())
-=======
   conversionEnabled Boolean   @default(false) // Whether to enable conversion tracking for links by default
   webhookEnabled    Boolean   @default(false)
+  ssoEnabled        Boolean   @default(false) // TODO: this is not used
   dotLinkClaimed    Boolean   @default(false)
   ssoEmailDomain    String?   @unique
   ssoEnforcedAt     DateTime?
+  fasterAchPayouts  Boolean   @default(false)
   createdAt         DateTime  @default(now())
   updatedAt         DateTime  @updatedAt
   usageLastChecked  DateTime  @default(now())
->>>>>>> b69404d4
 
   users                 ProjectUsers[]
   invites               ProjectInvite[]
