model Link {
  id              String    @id @default(cuid())
  domain          String // domain of the link (e.g. dub.sh) – also stored on Redis
  key             String // key of the link (e.g. /github) – also stored on Redis
  url             String    @db.LongText // target url (e.g. https://github.com/dubinc/dub) – also stored on Redis
  shortLink       String    @unique @db.VarChar(400) // new column for the full short link
  archived        Boolean   @default(false) // whether the link is archived or not
  expiresAt       DateTime? // when the link expires – stored on Redis via ttl
  expiredUrl      String?   @db.Text // URL to redirect the user to when the link is expired
  password        String? // password to access the link
  trackConversion Boolean   @default(false) // whether to track conversions or not

  proxy       Boolean @default(false) // Proxy to use custom OG tags (stored on redis) – if false, will use OG tags from target url
  title       String? // OG title for the link (e.g. Dub.co - Open-Source Link Management Infrastructure)
  description String? @db.VarChar(280) // OG description for the link (e.g. An open-source link management tool for modern marketing teams to create, share, and track short links.)
  image       String? @db.LongText // OG image for the link (e.g. https://d.to/og)
  video       String? @db.Text // OG video for the link

  // UTM parameters
  utm_source   String? // UTM source for the link (e.g. youtube.com)
  utm_medium   String? // UTM medium for the link (e.g. social)
  utm_campaign String? // UTM campaign for the link (e.g. summer-sale)
  utm_term     String? // UTM term for the link (e.g. dub)
  utm_content  String? // UTM content for the link (e.g. description)

  // Link cloaking/masking via rewrite
  rewrite Boolean @default(false) // whether to rewrite the link or not

  doIndex Boolean @default(false) // we don't index short links by default

  // Custom device targeting
  ios     String? @db.Text // custom link for iOS devices
  android String? @db.Text // custom link for Android devices
  geo     Json?   @db.Json // custom link for specific countries

  // A/B Testing
  testVariants   Json?   @db.Json // A/B testing data
  testStartedAt  DateTime? // When tests were started
  testCompletedAt DateTime? // When tests were or will be completed
<<<<<<< HEAD

=======
  
>>>>>>> cf1bd1e8
  // User who created the link
  user   User?   @relation(fields: [userId], references: [id])
  userId String?

  // Project that the link belongs to
  project       Project? @relation(fields: [projectId], references: [id], onUpdate: Cascade, onDelete: Cascade)
  projectId     String?
  // Relational reference to the project domain
  projectDomain Domain?  @relation(fields: [domain], references: [slug], onUpdate: Cascade, onDelete: Cascade)
  // Program that the link belongs to
  programId     String?

  folderId String?
  folder   Folder? @relation(fields: [folderId], references: [id], onUpdate: Cascade, onDelete: SetNull)

  // External & tenant IDs (for API usage + multi-tenancy)
  externalId String?
  tenantId   String?

  publicStats Boolean   @default(false) // whether to show public stats or not
  clicks      Int       @default(0) // number of clicks
  lastClicked DateTime? // when the link was last clicked
  leads       Int       @default(0)
  sales       Int       @default(0) // number of sales
  saleAmount  Int       @default(0) // total dollar value of sales (in cents)
  createdAt   DateTime  @default(now())
  updatedAt   DateTime  @updatedAt

  // Link tags
  tags LinkTag[]

  // Link webhooks
  webhooks LinkWebhook[]

  // Comments on the particular shortlink
  comments String? @db.Text

  dashboard         Dashboard?
  partnerId         String?
  programEnrollment ProgramEnrollment? @relation(fields: [programId, partnerId], references: [programId, partnerId])

  program     Program?     @relation(fields: [programId], references: [id])
  customers   Customer[]
  commissions Commission[]

  @@unique([domain, key])
  @@index([projectId, folderId, createdAt(sort: Desc)])
  @@unique([projectId, externalId])
  @@index([programId, partnerId])
  @@index(folderId) // used in /api/folders
  @@index(userId) // for relation to User table
}<|MERGE_RESOLUTION|>--- conflicted
+++ resolved
@@ -34,14 +34,10 @@
   geo     Json?   @db.Json // custom link for specific countries
 
   // A/B Testing
-  testVariants   Json?   @db.Json // A/B testing data
-  testStartedAt  DateTime? // When tests were started
+  testVariants    Json?     @db.Json
+  testStartedAt   DateTime? // When tests were started
   testCompletedAt DateTime? // When tests were or will be completed
-<<<<<<< HEAD
 
-=======
-  
->>>>>>> cf1bd1e8
   // User who created the link
   user   User?   @relation(fields: [userId], references: [id])
   userId String?
@@ -88,8 +84,8 @@
   commissions Commission[]
 
   @@unique([domain, key])
+  @@unique([projectId, externalId])
   @@index([projectId, folderId, createdAt(sort: Desc)])
-  @@unique([projectId, externalId])
   @@index([programId, partnerId])
   @@index(folderId) // used in /api/folders
   @@index(userId) // for relation to User table
