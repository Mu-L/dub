model Link {
  id              String    @id @default(cuid())
  domain          String // domain of the link (e.g. dub.sh) – also stored on Redis
  key             String // key of the link (e.g. /github) – also stored on Redis
  url             String    @db.LongText // target url (e.g. https://github.com/dubinc/dub) – also stored on Redis
  shortLink       String    @unique @db.VarChar(400) // new column for the full short link
  archived        Boolean   @default(false) // whether the link is archived or not
  expiresAt       DateTime? // when the link expires – stored on Redis via ttl
  expiredUrl      String?   @db.Text // URL to redirect the user to when the link is expired
  password        String? // password to access the link
  trackConversion Boolean   @default(false) // whether to track conversions or not

  proxy       Boolean @default(false) // Proxy to use custom OG tags (stored on redis) – if false, will use OG tags from target url
  title       String? // OG title for the link (e.g. Dub.co - Open-Source Link Management Infrastructure)
  description String? @db.VarChar(280) // OG description for the link (e.g. An open-source link management tool for modern marketing teams to create, share, and track short links.)
  image       String? @db.LongText // OG image for the link (e.g. https://d.to/og)
  video       String? @db.Text // OG video for the link

  // UTM parameters
  utm_source   String? // UTM source for the link (e.g. youtube.com)
  utm_medium   String? // UTM medium for the link (e.g. social)
  utm_campaign String? // UTM campaign for the link (e.g. summer-sale)
  utm_term     String? // UTM term for the link (e.g. dub)
  utm_content  String? // UTM content for the link (e.g. description)

  // Link cloaking/masking via rewrite
  rewrite Boolean @default(false) // whether to rewrite the link or not

  doIndex Boolean @default(false) // we don't index short links by default

  // Custom device targeting
  ios     String? @db.Text // custom link for iOS devices
  android String? @db.Text // custom link for Android devices
  geo     Json?   @db.Json // custom link for specific countries

  // A/B Testing
  testVariants    Json?     @db.Json
  testStartedAt   DateTime? // When tests were started
  testCompletedAt DateTime? // When tests were or will be completed

  // User who created the link
  user   User?   @relation(fields: [userId], references: [id])
  userId String?

  // Project that the link belongs to
  project       Project? @relation(fields: [projectId], references: [id], onUpdate: Cascade, onDelete: Cascade)
  projectId     String?
  // Relational reference to the project domain
  projectDomain Domain?  @relation(fields: [domain], references: [slug], onUpdate: Cascade, onDelete: Cascade)
  // Program that the link belongs to
  programId     String?

  folderId String?
  folder   Folder? @relation(fields: [folderId], references: [id], onUpdate: Cascade, onDelete: SetNull)

  // External & tenant IDs (for API usage + multi-tenancy)
  externalId String?
  tenantId   String?

  publicStats Boolean   @default(false) // whether to show public stats or not
  clicks      Int       @default(0) // number of clicks
  lastClicked DateTime? // when the link was last clicked
  leads       Int       @default(0)
  sales       Int       @default(0) // number of sales
  saleAmount  Int       @default(0) // total dollar value of sales (in cents)
  createdAt   DateTime  @default(now())
  updatedAt   DateTime  @updatedAt

  // Link tags
  tags LinkTag[]

  // Link webhooks
  webhooks LinkWebhook[]

  // Comments on the particular shortlink
  comments String? @db.Text

  dashboard         Dashboard?
  partnerId         String?
  programEnrollment ProgramEnrollment? @relation(fields: [programId, partnerId], references: [programId, partnerId])

  program     Program?     @relation(fields: [programId], references: [id])
  customers   Customer[]
  commissions Commission[]

  @@unique([domain, key])
<<<<<<< HEAD
=======
  @@index([projectId, folderId, archived, createdAt(sort: Desc)])
>>>>>>> 791e1836
  @@unique([projectId, externalId])
  @@index([projectId, folderId, createdAt(sort: Desc)])
  @@index([programId, partnerId])
  @@index(folderId) // used in /api/folders
  @@index(userId) // for relation to User table
}<|MERGE_RESOLUTION|>--- conflicted
+++ resolved
@@ -84,12 +84,8 @@
   commissions Commission[]
 
   @@unique([domain, key])
-<<<<<<< HEAD
-=======
   @@index([projectId, folderId, archived, createdAt(sort: Desc)])
->>>>>>> 791e1836
   @@unique([projectId, externalId])
-  @@index([projectId, folderId, createdAt(sort: Desc)])
   @@index([programId, partnerId])
   @@index(folderId) // used in /api/folders
   @@index(userId) // for relation to User table
