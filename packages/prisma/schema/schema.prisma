--- conflicted
+++ resolved
@@ -28,7 +28,6 @@
   defaultWorkspace      String? // slug of the user's default workspace
   defaultPartnerId      String? // the user's default partner ID
   // relational data
-<<<<<<< HEAD
   accounts               Account[]
   sessions               Session[]
   projects               ProjectUsers[]
@@ -45,26 +44,8 @@
   utmTemplates           UtmTemplate[]
   payouts                Payout[]
   bountySubmissions      BountySubmission[]
+  sentMessages           Message[]
   programPartnerComments ProgramPartnerComment[]
-=======
-  accounts              Account[]
-  sessions              Session[]
-  projects              ProjectUsers[]
-  partners              PartnerUser[]
-  links                 Link[]
-  dashboards            Dashboard[]
-  tokens                Token[]
-  restrictedTokens      RestrictedToken[]
-  oAuthCodes            OAuthCode[]
-  integrations          Integration[] // Integrations user created in their workspace
-  installedIntegrations InstalledIntegration[] // Integrations user installed in their workspace
-  folders               FolderUser[]
-  folderAccessRequests  FolderAccessRequest[]
-  utmTemplates          UtmTemplate[]
-  payouts               Payout[]
-  bountySubmissions     BountySubmission[]
-  sentMessages          Message[]
->>>>>>> c6ddc037
 
   @@index(source)
   @@index(defaultWorkspace)
