--- conflicted
+++ resolved
@@ -69,10 +69,7 @@
   commissions       Commission[]
   rewards           Reward[]
   discounts         Discount[]           @relation("ProgramDiscounts")
-<<<<<<< HEAD
-=======
   groups            PartnerGroup[]
->>>>>>> c43e7739
   bounties          Bounty[]
   bountySubmissions BountySubmission[]
   workflows         Workflow[]
