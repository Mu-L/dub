--- conflicted
+++ resolved
@@ -249,12 +249,8 @@
     clicks: 400000,
     domains: 100,
     tags: 300,
-<<<<<<< HEAD
     folders: 300,
-    users: 40,
-=======
     users: 30,
->>>>>>> 11348311
     ids: [
       "price_1OnWu0AlJJEpqkPVWk4144ZG", // monthly (test)
       "price_1OnWu0AlJJEpqkPVkDWVriAB", // yearly (test)
@@ -270,12 +266,8 @@
     clicks: 1000000,
     domains: 250,
     tags: 500,
-<<<<<<< HEAD
     folders: 500,
-    users: 100,
-=======
     users: 50,
->>>>>>> 11348311
     ids: [
       "price_1OnWvCAlJJEpqkPVLzLHx5QD", // monthly (test)
       "price_1OnWvCAlJJEpqkPVHhCCvIOq", // yearly (test)
@@ -291,12 +283,8 @@
     clicks: 2500000,
     domains: 500,
     tags: 1000,
-<<<<<<< HEAD
     folders: 1000,
-    users: 250,
-=======
     users: 100,
->>>>>>> 11348311
     ids: [
       "price_1OnWwLAlJJEpqkPVXtJyPqLk", // monthly (test)
       "price_1OnWwLAlJJEpqkPV4eMbOkNh", // yearly (test)
