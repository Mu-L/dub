import { currencyFormatter, nFormatter } from "../functions";
import { INFINITY_NUMBER } from "./misc";

export type PlanFeature = {
  id?: string;
  text: string;
  footnote?: {
    title: string;
    cta: string;
    href: string;
  };
};

const BUSINESS_PLAN_MODIFIER = ({
  name = "Business",
  monthly = 59,
  yearly = 49,
  links = 5000,
  clicks = 150000,
  sales = 5000_00,
  domains = 40,
  users = 15,
  ids = [],
}: {
  name: string;
  monthly: number;
  yearly: number;
  links: number;
  clicks: number;
  sales: number;
  domains: number;
  users: number;
<<<<<<< HEAD
  tags: number;
  folders: number;
=======
>>>>>>> 03093040
  ids: string[];
}) => ({
  name,
  tagline: "For fast-growing startups and businesses looking to scale",
  link: "https://dub.co/help/article/business-plan",
  price: {
    monthly,
    yearly,
    ids,
  },
  limits: {
    links,
    clicks,
    sales,
    domains,
<<<<<<< HEAD
    tags: 1000000000,
    folders: 1000000000,
=======
    tags: INFINITY_NUMBER,
>>>>>>> 03093040
    users,
    ai: 1000,
    api: 3000,
  },
  colors: {
    bg: "bg-sky-900",
    text: "text-sky-900",
  },
  cta: {
    text: `Get started with ${name}`,
    shortText: `Get ${name}`,
    href: "https://app.dub.co/register",
    color: "bg-sky-900 hover:bg-sky-800 hover:ring-sky-100",
  },
  featureTitle: "Everything in Pro, plus:",
  features: [
    {
      id: "clicks",
      text: `${nFormatter(clicks)} tracked clicks/mo`,
    },
    {
      id: "links",
      text: `${Intl.NumberFormat("en-US").format(links)} new links/mo`,
    },
    {
      id: "sales",
      text: `${currencyFormatter(sales / 100)} tracked sales/mo`,
      footnote: {
        title:
          "Use Dub Conversions to track how your link clicks are converting to signups and sales. Limits are based on the total sale amount tracked within a given month.",
        cta: "Learn more.",
        href: "https://d.to/conversions",
      },
    },
    {
      id: "retention",
      text: "3-year analytics retention",
    },
    {
      id: "domains",
      text: `${domains} domains`,
    },
    {
      id: "users",
      text: `${users} users`,
    },
    {
      id: "events",
      text: "Real-time events stream",
      footnote: {
        title:
          "Get more data on your link clicks and QR code scans with a detailed, real-time stream of events in your workspace",
        cta: "Learn more.",
        href: "https://d.to/events",
      },
    },
    {
      id: "webhooks",
      text: "Real-time webhooks",
      footnote: {
        title:
          "Use webhooks to connect Dub with your data stack and workflows – with native integrations for Segment, Zapier, Slack, and more.",
        cta: "Learn more.",
        href: "https://d.to/webhooks",
      },
    },
  ] as PlanFeature[],
});

export const PLANS = [
  {
    name: "Free",
    tagline: "For hobbyists and individuals looking to manage their links",
    price: {
      monthly: 0,
      yearly: 0,
    },
    limits: {
      links: 25,
      clicks: 1000,
      sales: 0,
      domains: 3,
      tags: 5,
      folders: 5,
      users: 1,
      ai: 10,
      api: 60,
    },
    colors: {
      bg: "bg-black",
      text: "text-black",
    },
    cta: {
      text: "Start for free",
      href: "https://app.dub.co/register",
      color:
        "bg-white hover:bg-gray-50 border border-gray-200 hover:ring-gray-100 text-neutral-800",
    },
    featureTitle: "What's included:",
    features: [
      {
        id: "clicks",
        text: "1K tracked clicks/mo",
      },
      { id: "links", text: "25 new links/mo" },
      { id: "retention", text: "30-day analytics retention" },
      { id: "domains", text: "3 domains" },
      { id: "user", text: "1 user" },
      {
        id: "analytics",
        text: "Advanced analytics",
        footnote: {
          title:
            "Get location (country, city, continent), device (type, browser, OS), and referer data on your clicks.",
          cta: "Learn more.",
          href: "https://dub.co/analytics",
        },
      },
      { id: "ai", text: "10 AI credits/mo" },
      { id: "basic-support", text: "Basic support" },
      {
        id: "api",
        text: "API Access",
        footnote: {
          title: "Programatically manage your links using our REST API.",
          cta: "Learn more.",
          href: "https://dub.co/docs/api-reference/introduction",
        },
      },
    ] as PlanFeature[],
  },
  {
    name: "Pro",
    tagline: "For content creators or small teams needing advanced features",
    link: "https://dub.co/help/article/pro-plan",
    price: {
      monthly: 24,
      yearly: 19,
      ids: [
        "price_1LodNLAlJJEpqkPVQSrt33Lc", // old monthly
        "price_1LodNLAlJJEpqkPVRxUyCQgZ", // old yearly
        "price_1OTcQBAlJJEpqkPViGtGEsbb", // new monthly (test)
        "price_1OYJeBAlJJEpqkPVLjTsjX0E", // new monthly (prod)
        "price_1OTcQBAlJJEpqkPVYlCMqdLL", // new yearly (test)
        "price_1OYJeBAlJJEpqkPVnPGEZeb0", // new yearly (prod)
      ],
    },
    limits: {
      links: 1000,
      clicks: 50000,
      sales: 0,
      domains: 10,
      tags: 25,
      folders: 25,
      users: 5,
      ai: 1000,
      api: 600,
    },
    colors: {
      bg: "bg-blue-500",
      text: "text-blue-500",
    },
    cta: {
      text: "Get started with Pro",
      shortText: "Get Pro",
      href: "https://app.dub.co/register",
      color: "bg-black hover:bg-neutral-800 hover:ring-gray-200",
    },
    featureTitle: "Everything in Free, plus:",
    features: [
      { id: "clicks", text: "50K tracked clicks/mo" },
      { id: "links", text: "1,000 new links/mo" },
      { id: "retention", text: "1-year analytics retention" },
      { id: "domains", text: "10 domains" },
      { id: "users", text: "5 users" },
      {
        id: "link-features",
        text: "Advanced link features",
        footnote:
          "Custom social media cards, password-protected links, link expiration, link cloaking, device targeting, geo targeting etc.",
      },
      {
        id: "ai",
        text: "Unlimited AI credits",
        footnote: {
          title:
            "Subject to fair use policy – you will be notified if you exceed the limit, which are high enough for frequent usage.",
          cta: "Learn more.",
          href: "https://dub.co/blog/introducing-dub-ai",
        },
      },
      { id: "priority-support", text: "Priority support" },
      {
        id: "dublink",
        text: "Premium dub.link domain",
        footnote: {
          title: "Stand out from the crowd with a premium dub.link domain.",
          cta: "Learn more.",
          href: "https://dub.co/help/article/default-dub-domains#premium-dublink-domain",
        },
      },
      {
        id: "dotlink",
        text: "Free custom domain",
        footnote: {
          title:
            "All our paid plans come with a free .link custom domain, which helps improve click-through rates.",
          cta: "Learn more.",
          href: "https://dub.co/help/article/free-dot-link-domain",
        },
      },
    ] as PlanFeature[],
  },
  BUSINESS_PLAN_MODIFIER({
    name: "Business",
    monthly: 59,
    yearly: 49,
    links: 5000,
    clicks: 150000,
    sales: 5000_00,
    domains: 40,
<<<<<<< HEAD
    tags: 150,
    folders: 150,
=======
>>>>>>> 03093040
    users: 15,
    ids: [
      "price_1LodLoAlJJEpqkPV9rD0rlNL", // old monthly
      "price_1LodLoAlJJEpqkPVJdwv5zrG", // oldest yearly
      "price_1OZgmnAlJJEpqkPVOj4kV64R", // old yearly
      "price_1OzNlmAlJJEpqkPV7s9HXNAC", // new monthly (test)
      "price_1OzNmXAlJJEpqkPVYO89lTdx", // new yearly (test)
      "price_1OzOFIAlJJEpqkPVJxzc9irl", // new monthly (prod)
      "price_1OzOXMAlJJEpqkPV9ERrjjbw", // new yearly (prod)
    ],
  }),
  BUSINESS_PLAN_MODIFIER({
    name: "Business Plus",
    monthly: 119,
    yearly: 99,
    links: 15000,
    clicks: 400000,
    sales: 15000_00,
    domains: 100,
<<<<<<< HEAD
    tags: 300,
    folders: 300,
=======
>>>>>>> 03093040
    users: 30,
    ids: [
      "price_1OnWu0AlJJEpqkPVWk4144ZG", // monthly (test)
      "price_1OnWu0AlJJEpqkPVkDWVriAB", // yearly (test)
      "price_1OnaK3AlJJEpqkPVaCfCPdHi", // monthly (prod)
      "price_1OzObrAlJJEpqkPVh6D9HWGO", // yearly (prod)
    ],
  }),
  BUSINESS_PLAN_MODIFIER({
    name: "Business Extra",
    monthly: 249,
    yearly: 199,
    links: 40000,
    clicks: 1000000,
    sales: 40000_00,
    domains: 250,
<<<<<<< HEAD
    tags: 500,
    folders: 500,
=======
>>>>>>> 03093040
    users: 50,
    ids: [
      "price_1OnWvCAlJJEpqkPVLzLHx5QD", // monthly (test)
      "price_1OnWvCAlJJEpqkPVHhCCvIOq", // yearly (test)
      "price_1OnaKJAlJJEpqkPVeJSvPfJb", // monthly (prod)
      "price_1OzOg1AlJJEpqkPVPlsrxoWm", // yearly (prod)
    ],
  }),
  BUSINESS_PLAN_MODIFIER({
    name: "Business Max",
    monthly: 499,
    yearly: 399,
    links: 100000,
    clicks: 2500000,
    sales: 100000_00,
    domains: 500,
<<<<<<< HEAD
    tags: 1000,
    folders: 1000,
=======
>>>>>>> 03093040
    users: 100,
    ids: [
      "price_1OnWwLAlJJEpqkPVXtJyPqLk", // monthly (test)
      "price_1OnWwLAlJJEpqkPV4eMbOkNh", // yearly (test)
      "price_1OnaKOAlJJEpqkPVV6gkZPgt", // monthly (prod)
      "price_1OzOh5AlJJEpqkPVtCSX7dlE", // yearly (prod)
    ],
  }),
  {
    name: "Enterprise",
    tagline: "For large organizations and governments with custom needs",
    link: "https://dub.co/enterprise",
    price: {
      monthly: null,
      yearly: null,
    },
    limits: {
      links: 250000,
      clicks: 5000000,
      sales: 1000000_00,
      domains: 1000,
      tags: 1000,
      folders: 1000,
      users: 500,
      ai: 10000,
      api: 10000,
    },
    colors: {
      bg: "bg-violet-600",
      text: "text-violet-600",
    },
    cta: {
      text: "Contact us",
      href: "/enterprise",
      color:
        "bg-white hover:bg-gray-50 border border-gray-200 hover:ring-gray-100 text-neutral-800",
    },
    featureTitle: "Everything in Business, plus:",
    features: [
      { id: "sso", text: "SSO/SAML" },
      { id: "roles", text: "Role-based controls" },
      { id: "volume", text: "Volume discounts" },
      { id: "sla", text: "Custom SLA" },
      { id: "logs", text: "Audit logs" },
      { id: "success", text: "Dedicated success manager" },
    ] as PlanFeature[],
  },
];

export const FREE_PLAN = PLANS.find((plan) => plan.name === "Free")!;
export const PRO_PLAN = PLANS.find((plan) => plan.name === "Pro")!;
export const BUSINESS_PLAN = PLANS.find((plan) => plan.name === "Business")!;
export const ENTERPRISE_PLAN = PLANS.find(
  (plan) => plan.name === "Enterprise",
)!;

export const PUBLIC_PLANS = [
  FREE_PLAN,
  PRO_PLAN,
  BUSINESS_PLAN,
  ENTERPRISE_PLAN,
];

export const SELF_SERVE_PAID_PLANS = PLANS.filter(
  (p) => p.name !== "Free" && p.name !== "Enterprise",
);

export const FREE_WORKSPACES_LIMIT = 2;

export const getPlanFromPriceId = (priceId: string) => {
  return PLANS.find((plan) => plan.price.ids?.includes(priceId)) || null;
};

export const getPlanDetails = (plan: string) => {
  return SELF_SERVE_PAID_PLANS.find(
    (p) => p.name.toLowerCase() === plan.toLowerCase(),
  )!;
};

export const getCurrentPlan = (plan: string) => {
  return (
    PLANS.find((p) => p.name.toLowerCase() === plan.toLowerCase()) || FREE_PLAN
  );
};

export const getNextPlan = (plan?: string | null) => {
  if (!plan) return PRO_PLAN;
  return PLANS[
    PLANS.findIndex((p) => p.name.toLowerCase() === plan.toLowerCase()) + 1
  ];
};<|MERGE_RESOLUTION|>--- conflicted
+++ resolved
@@ -30,11 +30,8 @@
   sales: number;
   domains: number;
   users: number;
-<<<<<<< HEAD
   tags: number;
   folders: number;
-=======
->>>>>>> 03093040
   ids: string[];
 }) => ({
   name,
@@ -50,12 +47,9 @@
     clicks,
     sales,
     domains,
-<<<<<<< HEAD
     tags: 1000000000,
     folders: 1000000000,
-=======
     tags: INFINITY_NUMBER,
->>>>>>> 03093040
     users,
     ai: 1000,
     api: 3000,
@@ -277,11 +271,8 @@
     clicks: 150000,
     sales: 5000_00,
     domains: 40,
-<<<<<<< HEAD
     tags: 150,
     folders: 150,
-=======
->>>>>>> 03093040
     users: 15,
     ids: [
       "price_1LodLoAlJJEpqkPV9rD0rlNL", // old monthly
@@ -301,11 +292,8 @@
     clicks: 400000,
     sales: 15000_00,
     domains: 100,
-<<<<<<< HEAD
     tags: 300,
     folders: 300,
-=======
->>>>>>> 03093040
     users: 30,
     ids: [
       "price_1OnWu0AlJJEpqkPVWk4144ZG", // monthly (test)
@@ -322,11 +310,8 @@
     clicks: 1000000,
     sales: 40000_00,
     domains: 250,
-<<<<<<< HEAD
     tags: 500,
     folders: 500,
-=======
->>>>>>> 03093040
     users: 50,
     ids: [
       "price_1OnWvCAlJJEpqkPVLzLHx5QD", // monthly (test)
@@ -343,11 +328,8 @@
     clicks: 2500000,
     sales: 100000_00,
     domains: 500,
-<<<<<<< HEAD
     tags: 1000,
     folders: 1000,
-=======
->>>>>>> 03093040
     users: 100,
     ids: [
       "price_1OnWwLAlJJEpqkPVXtJyPqLk", // monthly (test)
