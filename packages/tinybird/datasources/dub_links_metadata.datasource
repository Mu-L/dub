--- conflicted
+++ resolved
@@ -5,11 +5,6 @@
     `key` String `json:$.key`,
     `url` String `json:$.url`,
     `tag_ids` Array(String) `json:$.tag_ids[:]`,
-<<<<<<< HEAD
-    `folder_id` String `json:$.folder_id`,
-    `program_id` String `json:$.program_id`,
-=======
->>>>>>> 116ac385
     `workspace_id` String `json:$.workspace_id`,
     `created_at` DateTime64(3) `json:$.created_at`,
     `deleted` UInt8 `json:$.deleted`,
