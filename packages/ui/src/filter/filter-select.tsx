import { cn, truncate } from "@dub/utils";
import { Command, useCommandState } from "cmdk";
import { ChevronDown, ListFilter } from "lucide-react";
import {
  Fragment,
  PropsWithChildren,
  ReactNode,
  forwardRef,
  isValidElement,
  useCallback,
  useEffect,
  useImperativeHandle,
  useRef,
  useState,
} from "react";
import { AnimatedSizeContainer } from "../animated-size-container";
import { useKeyboardShortcut, useMediaQuery } from "../hooks";
import { useScrollProgress } from "../hooks/use-scroll-progress";
import { Check, LoadingSpinner, Magic } from "../icons";
import { Popover } from "../popover";
import { Filter, FilterOption } from "./types";

type FilterSelectProps = {
  filters: Filter[];
  onSelect: (key: string, value: FilterOption["value"]) => void;
  onRemove: (key: string, value: FilterOption["value"]) => void;
  onOpenFilter?: (key: string) => void;
  onSearchChange?: (search: string) => void;
  onSelectedFilterChange?: (key: string | null) => void;
  activeFilters?: {
    key: Filter["key"];
    value: FilterOption["value"];
  }[];
  askAI?: boolean;
  children?: ReactNode;
  emptyState?: ReactNode | Record<string, ReactNode>;
  className?: string;
};

export function FilterSelect({
  filters,
  onSelect,
  onRemove,
  onOpenFilter,
  onSearchChange,
  onSelectedFilterChange,
  activeFilters,
  askAI,
  children,
  emptyState,
  className,
}: FilterSelectProps) {
  const { isMobile } = useMediaQuery();

  // Track main list container/dimensions to maintain size for loading spinner
  const listContainer = useRef<HTMLDivElement>(null);
  const listDimensions = useRef<{
    width: number;
    height: number;
  }>(undefined);

  const [isOpen, setIsOpen] = useState(false);

  useKeyboardShortcut("f", () => setIsOpen(true), {
    enabled: !isOpen,
  });

  const [search, setSearch] = useState("");
  const [selectedFilterKey, setSelectedFilterKey] = useState<
    Filter["key"] | null
  >(null);

  const reset = useCallback(() => {
    setSearch("");
    setSelectedFilterKey(null);
  }, []);

  // Reset state when closed
  useEffect(() => {
    if (!isOpen) reset();
  }, [isOpen]);

  // The currently selected filter to display options for
  const selectedFilter = selectedFilterKey
    ? filters.find(({ key }) => key === selectedFilterKey)
    : null;

  const openFilter = useCallback((key: Filter["key"]) => {
    // Maintain dimensions for loading options
    if (listContainer.current) {
      listDimensions.current = {
        width: listContainer.current.clientWidth,
        height: listContainer.current.clientHeight,
      };
    }

    setSearch("");
    setSelectedFilterKey(key);
    onOpenFilter?.(key);
  }, []);

  const isOptionSelected = useCallback(
    (value: FilterOption["value"]) => {
      if (!selectedFilter || !activeFilters) return false;

      const activeFilter = activeFilters.find(
        ({ key }) => key === selectedFilterKey,
      );

      return (
        activeFilter?.value === value ||
        (activeFilter &&
          selectedFilter.multiple &&
          Array.isArray(activeFilter.value) &&
          activeFilter.value.includes(value))
      );
    },
    [selectedFilter],
  );

  const selectOption = useCallback(
    (value: FilterOption["value"]) => {
      if (selectedFilter) {
        const isSelected = isOptionSelected(value);

        isSelected
          ? onRemove(selectedFilter.key, value)
          : onSelect(selectedFilter.key, value);

        if (!selectedFilter.multiple) setIsOpen(false);
      }
    },
    [activeFilters, selectedFilter, askAI],
  );

  useEffect(() => {
    onSearchChange?.(search);
  }, [search]);

  useEffect(() => {
    onSelectedFilterChange?.(selectedFilterKey);
  }, [selectedFilterKey]);

  // If filter is selected and has options, maintain dimensions (for async fetches)
  useEffect(() => {
    if (selectedFilter?.options && listContainer.current) {
      listDimensions.current = {
        width: listContainer.current.clientWidth,
        height: listContainer.current.clientHeight,
      };
    }
  }, [selectedFilter?.options]);

  return (
    <Popover
      openPopover={isOpen}
      setOpenPopover={setIsOpen}
      onEscapeKeyDown={(e) => {
        if (selectedFilterKey) {
          e.preventDefault();
          reset();
        }
      }}
      content={
        <AnimatedSizeContainer
          width={!isMobile}
          height
          className="rounded-[inherit]"
          style={{ transform: "translateZ(0)" }} // Fixes overflow on some browsers
        >
          <Command
            loop
            shouldFilter={
              !selectedFilter || selectedFilter.shouldFilter !== false
            }
          >
            <div className="flex items-center overflow-hidden rounded-t-lg border-b border-neutral-200">
              <CommandInput
                placeholder={`${selectedFilter?.label || "Filter"}...`}
                value={search}
                onValueChange={setSearch}
                onKeyDown={(e) => {
                  if (
                    e.key === "Escape" ||
                    (e.key === "Backspace" && !search)
                  ) {
                    e.preventDefault();
                    e.stopPropagation();
                    selectedFilterKey ? reset() : setIsOpen(false);
                  }
                }}
<<<<<<< HEAD
                emptysubmit={(e) => {
=======
                onEmptySubmit={(e) => {
>>>>>>> 564533f4
                  e.preventDefault();
                  e.stopPropagation();
                  if (askAI) {
                    onSelect(
                      "ai",
                      // Prepend search with selected filter label for more context
                      selectedFilter
                        ? `${selectedFilter.label} ${search}`
                        : search,
                    );
                    setIsOpen(false);
                  } else selectOption(search);
                }}
              />
              {!selectedFilter && (
                <kbd className="mr-2 hidden shrink-0 rounded border border-neutral-200 bg-neutral-100 px-2 py-0.5 text-xs font-light text-neutral-500 md:block">
                  F
                </kbd>
              )}
            </div>
            <FilterScroll key={selectedFilterKey} ref={listContainer}>
              <Command.List
                className={cn(
                  "flex w-full flex-col gap-1 p-1",
                  selectedFilter ? "min-w-[100px]" : "min-w-[180px]",
                )}
              >
                {!selectedFilter
                  ? // Top-level filters
                    filters
                      .filter((filter) => !filter.hideInFilterDropdown)
                      .map((filter) => (
                        <Fragment key={filter.key}>
                          <FilterButton
                            filter={filter}
                            onSelect={() => openFilter(filter.key)}
                          />
                          {filter.separatorAfter && (
                            <Command.Separator className="-mx-1 my-1 border-b border-neutral-200" />
                          )}
                        </Fragment>
                      ))
                  : // Filter options
                    selectedFilter.options
                      ?.filter((option) => !search || !option.hideDuringSearch)
                      ?.map((option) => {
                        const isSelected = isOptionSelected(option.value);

                        return (
                          <FilterButton
                            key={option.value}
                            filter={selectedFilter}
                            option={option}
                            right={
                              isSelected ? (
                                <Check className="h-4 w-4" />
                              ) : (
                                option.right
                              )
                            }
                            onSelect={() => selectOption(option.value)}
                          />
                        );
                      }) ?? (
                      // Filter options loading state
                      <Command.Loading>
                        <div
                          className="-m-1 flex items-center justify-center"
                          style={listDimensions.current}
                        >
                          <LoadingSpinner />
                        </div>
                      </Command.Loading>
                    )}

                {/* Only render CommandEmpty if not loading */}
                {(!selectedFilter || selectedFilter.options) && (
                  <CommandEmpty
                    search={search}
                    selectedFilter={selectedFilter}
                    onSelect={() => selectOption(search)}
                    askAI={askAI}
                  >
                    {emptyState
                      ? isEmptyStateObject(emptyState)
                        ? emptyState?.[selectedFilterKey ?? "default"] ??
                          "No matching options"
                        : emptyState
                      : "No matching options"}
                  </CommandEmpty>
                )}
              </Command.List>
            </FilterScroll>
          </Command>
        </AnimatedSizeContainer>
      }
    >
      <button
        type="button"
        className={cn(
          "group flex h-10 cursor-pointer appearance-none items-center gap-x-2 truncate rounded-md border px-3 text-sm outline-none transition-all",
          "border-neutral-200 bg-white text-neutral-900 placeholder-neutral-400",
          "focus-visible:border-neutral-500 data-[state=open]:border-neutral-500 data-[state=open]:ring-4 data-[state=open]:ring-neutral-200",
          className,
        )}
      >
        <ListFilter className="size-4 shrink-0" />
        <span className="flex-1 overflow-hidden text-ellipsis whitespace-nowrap text-left text-neutral-900">
          {children ?? "Filter"}
        </span>
        {activeFilters?.length ? (
          <div className="flex size-4 shrink-0 items-center justify-center rounded-full bg-black text-[0.625rem] text-white">
            {activeFilters.length}
          </div>
        ) : (
          <ChevronDown
            className={`size-4 shrink-0 text-neutral-400 transition-transform duration-75 group-data-[state=open]:rotate-180`}
          />
        )}
      </button>
    </Popover>
  );
}

function isEmptyStateObject(
  emptyState: ReactNode | Record<string, ReactNode>,
): emptyState is Record<string, ReactNode> {
  return (
    typeof emptyState === "object" &&
    emptyState !== null &&
    !isValidElement(emptyState)
  );
}

const CommandInput = (
  props: React.ComponentProps<typeof Command.Input> & {
<<<<<<< HEAD
    emptysubmit?: (e: React.KeyboardEvent<HTMLInputElement>) => void;
=======
    onEmptySubmit?: (e: React.KeyboardEvent<HTMLInputElement>) => void;
>>>>>>> 564533f4
  },
) => {
  const { onEmptySubmit, ...restProps } = props;
  const isEmpty = useCommandState((state) => state.filtered.count === 0);
  return (
    <Command.Input
      {...restProps}
      size={1}
      className="grow border-0 py-3 pl-4 pr-2 outline-none placeholder:text-neutral-400 focus:ring-0 sm:text-sm"
      onKeyDown={(e) => {
        props.onKeyDown?.(e);

        if (e.key === "Enter" && isEmpty) {
<<<<<<< HEAD
          props.emptysubmit?.(e);
=======
          onEmptySubmit?.(e);
>>>>>>> 564533f4
        }
      }}
      autoCapitalize="none"
    />
  );
};

const FilterScroll = forwardRef(
  ({ children }: PropsWithChildren, forwardedRef) => {
    const ref = useRef<HTMLDivElement>(null);
    useImperativeHandle(forwardedRef, () => ref.current);

    const { scrollProgress, updateScrollProgress } = useScrollProgress(ref);

    return (
      <>
        <div
          className="scrollbar-hide max-h-[50vh] w-screen overflow-y-scroll sm:w-auto"
          ref={ref}
          onScroll={updateScrollProgress}
        >
          {children}
        </div>
        {/* Bottom scroll fade */}
        <div
          className="pointer-events-none absolute bottom-0 left-0 hidden h-16 w-full bg-gradient-to-t from-white sm:block"
          style={{ opacity: 1 - Math.pow(scrollProgress, 2) }}
        ></div>
      </>
    );
  },
);

function FilterButton({
  filter,
  option,
  right,
  onSelect,
}: {
  filter: Filter;
  option?: FilterOption;
  right?: ReactNode;
  onSelect: () => void;
}) {
  const { isMobile } = useMediaQuery();

  const Icon = option
    ? option.icon ??
      filter.getOptionIcon?.(option.value, { key: filter.key, option }) ??
      filter.icon
    : filter.icon;

  const label = option
    ? option.label ??
      filter.getOptionLabel?.(option.value, { key: filter.key, option })
    : filter.label;

  return (
    <Command.Item
      className={cn(
        "flex cursor-pointer items-center gap-3 whitespace-nowrap rounded-md px-3 py-2 text-left text-sm",
        "data-[selected=true]:bg-neutral-100",
      )}
      onPointerDown={(e) => {
        e.preventDefault();
      }}
      onPointerUp={(e) => {
        e.preventDefault();
        // Mobile touches have some sort of delay that can cause the next page's option's
        // onClick / onSelect to be triggered so we delay this by 100ms to account for it
        isMobile ? setTimeout(onSelect, 100) : onSelect();
      }}
      onSelect={onSelect}
      value={label + option?.value}
    >
      <span className="shrink-0 text-neutral-600">
        {isReactNode(Icon) ? Icon : <Icon className="h-4 w-4" />}
      </span>
      {truncate(label, 48)}
      <div className="ml-1 flex shrink-0 grow justify-end text-neutral-500">
        {right}
      </div>
    </Command.Item>
  );
}

const CommandEmpty = ({
  search,
  selectedFilter,
  onSelect,
  askAI,
  children,
}: PropsWithChildren<{
  search: string;
  selectedFilter?: Filter | null;
  onSelect: () => void;
  askAI?: boolean;
}>) => {
  // If the selected filter has no options, show the search input as an option
  if (
    selectedFilter &&
    selectedFilter.options &&
    selectedFilter.options.length === 0
  ) {
    if (!search)
      return (
        <Command.Empty className="p-2 text-center text-sm text-neutral-400">
          Start typing to search...
        </Command.Empty>
      );

    return (
      <FilterButton
        filter={selectedFilter}
        option={{
          value: search,
          label: search,
        }}
        onSelect={onSelect}
      />
    );
  }

  // Ask AI option should only be shown if no filter is selected and the user has typed something in the search input
  if (!selectedFilter && askAI && search) {
    return (
      <Command.Empty className="flex min-w-[180px] items-center space-x-2 rounded-md bg-neutral-100 px-3 py-2">
        <Magic className="h-4 w-4" />
        <p className="text-center text-sm text-neutral-600">
          Ask AI <span className="text-black">"{search}"</span>
        </p>
      </Command.Empty>
    );
  }

  return (
    <Command.Empty className="p-2 text-center text-sm text-neutral-400">
      {children}
    </Command.Empty>
  );
};

const isReactNode = (element: any): element is ReactNode =>
  isValidElement(element);<|MERGE_RESOLUTION|>--- conflicted
+++ resolved
@@ -189,11 +189,7 @@
                     selectedFilterKey ? reset() : setIsOpen(false);
                   }
                 }}
-<<<<<<< HEAD
-                emptysubmit={(e) => {
-=======
                 onEmptySubmit={(e) => {
->>>>>>> 564533f4
                   e.preventDefault();
                   e.stopPropagation();
                   if (askAI) {
@@ -330,11 +326,7 @@
 
 const CommandInput = (
   props: React.ComponentProps<typeof Command.Input> & {
-<<<<<<< HEAD
-    emptysubmit?: (e: React.KeyboardEvent<HTMLInputElement>) => void;
-=======
     onEmptySubmit?: (e: React.KeyboardEvent<HTMLInputElement>) => void;
->>>>>>> 564533f4
   },
 ) => {
   const { onEmptySubmit, ...restProps } = props;
@@ -348,11 +340,7 @@
         props.onKeyDown?.(e);
 
         if (e.key === "Enter" && isEmpty) {
-<<<<<<< HEAD
-          props.emptysubmit?.(e);
-=======
           onEmptySubmit?.(e);
->>>>>>> 564533f4
         }
       }}
       autoCapitalize="none"
