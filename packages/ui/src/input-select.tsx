--- conflicted
+++ resolved
@@ -1,9 +1,4 @@
-<<<<<<< HEAD
-"use client";
-import { Command, CommandList, useCommandState } from "cmdk";
-=======
 import { Command, useCommandState } from "cmdk";
->>>>>>> 6f152226
 import { Check, ChevronDown, Search, X } from "lucide-react";
 import {
   Dispatch,
