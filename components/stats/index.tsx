--- conflicted
+++ resolved
@@ -3,13 +3,9 @@
 import Clicks from "@/components/stats/clicks";
 import Devices from "@/components/stats/devices";
 import Locations from "@/components/stats/locations";
-<<<<<<< HEAD
+import Toggle from "@/components/stats/toggle";
 import Referer from "@/components/stats/referer";
-import useSWR from "swr";
-=======
-import Toggle from "@/components/stats/toggle";
 import { StatsProps, dummyData } from "@/lib/stats";
->>>>>>> ae07e38c
 import { fetcher } from "@/lib/utils";
 
 export default function Stats({
